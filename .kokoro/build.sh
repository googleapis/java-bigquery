--- conflicted
+++ resolved
@@ -75,13 +75,8 @@
     RETURN_CODE=$?
     ;;
 graalvm17)
-<<<<<<< HEAD
     # Run Unit and Integration Tests with Native Image. Skip Arrow tests until https://github.com/googleapis/java-bigquery/issues/2060 is fixed.
     mvn -B ${INTEGRATION_TEST_ARGS} -ntp -Pnative -Penable-integration-tests test "-Dtest=!com.google.cloud.bigquery.it.ITBigQueryTest#testBQResultSetPaginationSlowQuery+testReadAPIConnectionMultiClose+testReadAPIIterationAndOrder, !com.google.cloud.bigquery.it.ITNightlyBigQueryTest#testIterateAndOrder+testMultipleRuns+testIterateAndOrderDefaultConnSettings"
-=======
-    # Run Unit and Integration Tests with Native Image
-    mvn -B ${INTEGRATION_TEST_ARGS} -ntp -Pnative -Penable-integration-tests test
->>>>>>> ffddacd4
     RETURN_CODE=$?
     ;;
 samples)
