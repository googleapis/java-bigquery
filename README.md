--- conflicted
+++ resolved
@@ -53,32 +53,20 @@
 If you are using Gradle 5.x or later, add this to your dependencies:
 
 ```Groovy
-<<<<<<< HEAD
-implementation platform('com.google.cloud:libraries-bom:26.10.0')
-=======
 implementation platform('com.google.cloud:libraries-bom:26.13.0')
->>>>>>> 909a574e
 
 implementation 'com.google.cloud:google-cloud-bigquery'
 ```
 If you are using Gradle without BOM, add this to your dependencies:
 
 ```Groovy
-<<<<<<< HEAD
-implementation 'com.google.cloud:google-cloud-bigquery:2.23.2'
-=======
 implementation 'com.google.cloud:google-cloud-bigquery:2.25.0'
->>>>>>> 909a574e
 ```
 
 If you are using SBT, add this to your dependencies:
 
 ```Scala
-<<<<<<< HEAD
-libraryDependencies += "com.google.cloud" % "google-cloud-bigquery" % "2.23.2"
-=======
 libraryDependencies += "com.google.cloud" % "google-cloud-bigquery" % "2.25.0"
->>>>>>> 909a574e
 ```
 <!-- {x-version-update-end} -->
 
