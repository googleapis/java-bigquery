--- conflicted
+++ resolved
@@ -28,10 +28,7 @@
 
 public class SimpleQueryIT {
 
-<<<<<<< HEAD
-=======
   private final Logger log = Logger.getLogger(this.getClass().getName());
->>>>>>> 27489c72
   private ByteArrayOutputStream bout;
   private PrintStream out;
   private PrintStream originalPrintStream;
