--- conflicted
+++ resolved
@@ -495,11 +495,6 @@
       } catch (BigQueryException e) {
         createException = e;
       }
-<<<<<<< HEAD
-=======
-    } catch (BigQueryException e) {
-      createException = e;
-    }
 
     if (!idRandom) {
       if (createException instanceof BigQueryException
@@ -519,29 +514,6 @@
               java.time.Instant.ofEpochMilli(jobMinStaleTime)
                   .minus(1, java.time.temporal.ChronoUnit.DAYS)
                   .toEpochMilli();
->>>>>>> 63b8bdb5
-
-      if (!idRandom) {
-        if (createException instanceof BigQueryException
-            && createException.getCause() != null
-            && createException.getCause().getMessage() != null) {
-
-          /*GoogleJsonResponseException createExceptionCause =
-          (GoogleJsonResponseException) createException.getCause();*/
-
-          Pattern pattern = Pattern.compile(".*Already.*Exists:.*Job.*", Pattern.CASE_INSENSITIVE);
-          Matcher matcher = pattern.matcher(createException.getCause().getMessage());
-
-          if (matcher.find()) {
-            // If the Job ALREADY EXISTS, retrieve it.
-            Job job = this.getJob(jobInfo.getJobId(), JobOption.fields(JobField.STATISTICS));
-
-            long jobCreationTime = job.getStatistics().getCreationTime();
-            long jobMinStaleTime = System.currentTimeMillis();
-            long jobMaxStaleTime =
-                java.time.Instant.ofEpochMilli(jobMinStaleTime)
-                    .minus(1, java.time.temporal.ChronoUnit.DAYS)
-                    .toEpochMilli();
 
             // Only return the job if it has been created in the past 24 hours.
             // This is assuming any job older than 24 hours is a valid duplicate JobID
