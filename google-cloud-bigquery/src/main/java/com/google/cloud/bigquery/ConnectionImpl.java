--- conflicted
+++ resolved
@@ -190,20 +190,12 @@
    *     characters are allowed. Label values are optional and Label is a Varargs. You should pass
    *     all the Labels in a single Map .Label keys must start with a letter and each label in the
    *     list must have a different key.
-<<<<<<< HEAD
-   * @return BigQueryResultSet containing the output of the query
-=======
    * @return BigQueryResult containing the output of the query
->>>>>>> 6c2a9f98
    * @throws BigQuerySQLException
    */
   @BetaApi
   @Override
-<<<<<<< HEAD
-  public BigQueryResultSet executeSelect(
-=======
   public BigQueryResult executeSelect(
->>>>>>> 6c2a9f98
       String sql, List<Parameter> parameters, Map<String, String>... labels)
       throws BigQuerySQLException {
     Map<String, String> labelMap = null;
