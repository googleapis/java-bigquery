/*
 * Copyright 2015 Google LLC
 *
 * Licensed under the Apache License, Version 2.0 (the "License");
 * you may not use this file except in compliance with the License.
 * You may obtain a copy of the License at
 *
 *       http://www.apache.org/licenses/LICENSE-2.0
 *
 * Unless required by applicable law or agreed to in writing, software
 * distributed under the License is distributed on an "AS IS" BASIS,
 * WITHOUT WARRANTIES OR CONDITIONS OF ANY KIND, either express or implied.
 * See the License for the specific language governing permissions and
 * limitations under the License.
 */

package com.google.cloud.bigquery.it;

import static com.google.cloud.bigquery.JobStatus.State.DONE;
import static com.google.common.truth.Truth.assertThat;
import static java.lang.System.currentTimeMillis;
import static org.junit.Assert.assertArrayEquals;
import static org.junit.Assert.assertEquals;
import static org.junit.Assert.assertFalse;
import static org.junit.Assert.assertNotEquals;
import static org.junit.Assert.assertNotNull;
import static org.junit.Assert.assertNull;
import static org.junit.Assert.assertTrue;
import static org.junit.Assert.fail;

import com.google.api.gax.paging.Page;
import com.google.api.services.bigquery.model.QueryParameter;
import com.google.api.services.bigquery.model.QueryParameterType;
import com.google.auth.oauth2.GoogleCredentials;
import com.google.auth.oauth2.ServiceAccountCredentials;
import com.google.cloud.Date;
import com.google.cloud.Identity;
import com.google.cloud.Policy;
import com.google.cloud.RetryOption;
import com.google.cloud.Role;
import com.google.cloud.ServiceOptions;
import com.google.cloud.bigquery.Acl;
import com.google.cloud.bigquery.Acl.DatasetAclEntity;
import com.google.cloud.bigquery.BigQuery;
import com.google.cloud.bigquery.BigQuery.DatasetDeleteOption;
import com.google.cloud.bigquery.BigQuery.DatasetField;
import com.google.cloud.bigquery.BigQuery.DatasetListOption;
import com.google.cloud.bigquery.BigQuery.DatasetOption;
import com.google.cloud.bigquery.BigQuery.JobField;
import com.google.cloud.bigquery.BigQuery.JobListOption;
import com.google.cloud.bigquery.BigQuery.JobOption;
import com.google.cloud.bigquery.BigQuery.TableField;
import com.google.cloud.bigquery.BigQuery.TableOption;
import com.google.cloud.bigquery.BigQueryDryRunResult;
import com.google.cloud.bigquery.BigQueryError;
import com.google.cloud.bigquery.BigQueryException;
import com.google.cloud.bigquery.BigQueryResultSet;
import com.google.cloud.bigquery.BigQuerySQLException;
import com.google.cloud.bigquery.Clustering;
import com.google.cloud.bigquery.Connection;
import com.google.cloud.bigquery.ConnectionProperty;
import com.google.cloud.bigquery.ConnectionSettings;
import com.google.cloud.bigquery.CopyJobConfiguration;
import com.google.cloud.bigquery.Dataset;
import com.google.cloud.bigquery.DatasetId;
import com.google.cloud.bigquery.DatasetInfo;
import com.google.cloud.bigquery.ExternalTableDefinition;
import com.google.cloud.bigquery.ExtractJobConfiguration;
import com.google.cloud.bigquery.Field;
import com.google.cloud.bigquery.FieldList;
import com.google.cloud.bigquery.FieldValue;
import com.google.cloud.bigquery.FieldValue.Attribute;
import com.google.cloud.bigquery.FieldValueList;
import com.google.cloud.bigquery.FormatOptions;
import com.google.cloud.bigquery.HivePartitioningOptions;
import com.google.cloud.bigquery.InsertAllRequest;
import com.google.cloud.bigquery.InsertAllResponse;
import com.google.cloud.bigquery.Job;
import com.google.cloud.bigquery.JobId;
import com.google.cloud.bigquery.JobInfo;
import com.google.cloud.bigquery.JobStatistics;
import com.google.cloud.bigquery.JobStatistics.LoadStatistics;
import com.google.cloud.bigquery.JobStatistics.TransactionInfo;
import com.google.cloud.bigquery.LegacySQLTypeName;
import com.google.cloud.bigquery.LoadJobConfiguration;
import com.google.cloud.bigquery.MaterializedViewDefinition;
import com.google.cloud.bigquery.Model;
import com.google.cloud.bigquery.ModelId;
import com.google.cloud.bigquery.ModelInfo;
import com.google.cloud.bigquery.ParquetOptions;
import com.google.cloud.bigquery.PolicyTags;
import com.google.cloud.bigquery.QueryJobConfiguration;
import com.google.cloud.bigquery.QueryParameterValue;
import com.google.cloud.bigquery.RangePartitioning;
import com.google.cloud.bigquery.Routine;
import com.google.cloud.bigquery.RoutineArgument;
import com.google.cloud.bigquery.RoutineId;
import com.google.cloud.bigquery.RoutineInfo;
import com.google.cloud.bigquery.Schema;
import com.google.cloud.bigquery.SnapshotTableDefinition;
import com.google.cloud.bigquery.StandardSQLDataType;
import com.google.cloud.bigquery.StandardSQLField;
import com.google.cloud.bigquery.StandardSQLTableType;
import com.google.cloud.bigquery.StandardSQLTypeName;
import com.google.cloud.bigquery.StandardTableDefinition;
import com.google.cloud.bigquery.Table;
import com.google.cloud.bigquery.TableDataWriteChannel;
import com.google.cloud.bigquery.TableDefinition;
import com.google.cloud.bigquery.TableId;
import com.google.cloud.bigquery.TableInfo;
import com.google.cloud.bigquery.TableResult;
import com.google.cloud.bigquery.TimePartitioning;
import com.google.cloud.bigquery.TimePartitioning.Type;
import com.google.cloud.bigquery.ViewDefinition;
import com.google.cloud.bigquery.WriteChannelConfiguration;
import com.google.cloud.bigquery.testing.RemoteBigQueryHelper;
import com.google.cloud.datacatalog.v1.CreatePolicyTagRequest;
import com.google.cloud.datacatalog.v1.CreateTaxonomyRequest;
import com.google.cloud.datacatalog.v1.PolicyTag;
import com.google.cloud.datacatalog.v1.PolicyTagManagerClient;
import com.google.cloud.datacatalog.v1.Taxonomy;
import com.google.cloud.datacatalog.v1.Taxonomy.PolicyType;
import com.google.cloud.storage.BlobInfo;
import com.google.cloud.storage.BucketInfo;
import com.google.cloud.storage.Storage;
import com.google.cloud.storage.testing.RemoteStorageHelper;
import com.google.common.base.Optional;
import com.google.common.collect.ImmutableList;
import com.google.common.collect.ImmutableMap;
import com.google.common.collect.ImmutableSet;
import com.google.common.collect.Iterables;
import com.google.common.collect.Sets;
import com.google.common.io.BaseEncoding;
import com.google.gson.JsonObject;
import java.io.IOException;
import java.io.InputStream;
import java.math.BigDecimal;
import java.nio.ByteBuffer;
import java.nio.charset.StandardCharsets;
<<<<<<< HEAD
import java.nio.file.FileSystems;
import java.sql.ResultSet;
import java.sql.SQLException;
import java.sql.Time;
import java.time.Instant;
import java.time.LocalTime;
=======
import java.time.Instant;
>>>>>>> c8c5643d
import java.time.Period;
import java.util.ArrayList;
import java.util.Collection;
import java.util.Collections;
import java.util.HashMap;
import java.util.HashSet;
import java.util.Iterator;
import java.util.List;
import java.util.Map;
import java.util.Set;
import java.util.UUID;
import java.util.concurrent.ExecutionException;
import java.util.concurrent.TimeUnit;
import java.util.concurrent.TimeoutException;
import java.util.logging.Level;
import java.util.logging.Logger;
import org.junit.AfterClass;
import org.junit.BeforeClass;
import org.junit.Rule;
import org.junit.Test;
import org.junit.rules.Timeout;
import org.threeten.bp.Duration;
import org.threeten.extra.PeriodDuration;

public class ITBigQueryTest {

  private static final byte[] BYTES = {0xD, 0xE, 0xA, 0xD};
  private static final String BYTES_BASE64 = BaseEncoding.base64().encode(BYTES);
  private static final Long EXPIRATION_MS = 86400000L;
  private static final Logger LOG = Logger.getLogger(ITBigQueryTest.class.getName());
  private static final String DATASET = RemoteBigQueryHelper.generateDatasetName();
  private static final String DESCRIPTION = "Test dataset";
  private static final String OTHER_DATASET = RemoteBigQueryHelper.generateDatasetName();
  private static final String MODEL_DATASET = RemoteBigQueryHelper.generateDatasetName();
  private static final String ROUTINE_DATASET = RemoteBigQueryHelper.generateDatasetName();
  private static final String PROJECT_ID = ServiceOptions.getDefaultProjectId();
  private static final String RANDOM_ID = UUID.randomUUID().toString().substring(0, 8);
  private static final String CLOUD_SAMPLES_DATA =
      Optional.fromNullable(System.getenv("CLOUD_SAMPLES_DATA_BUCKET")).or("cloud-samples-data");
  private static final Map<String, String> LABELS =
      ImmutableMap.of(
          "example-label1", "example-value1",
          "example-label2", "example-value2");
  private static final Field TIMESTAMP_FIELD_SCHEMA =
      Field.newBuilder("TimestampField", LegacySQLTypeName.TIMESTAMP)
          .setMode(Field.Mode.NULLABLE)
          .setDescription("TimestampDescription")
          .build();
  private static final Field STRING_FIELD_SCHEMA =
      Field.newBuilder("StringField", LegacySQLTypeName.STRING)
          .setMode(Field.Mode.NULLABLE)
          .setDescription("StringDescription")
          .build();
  private static final Field INTEGER_ARRAY_FIELD_SCHEMA =
      Field.newBuilder("IntegerArrayField", LegacySQLTypeName.INTEGER)
          .setMode(Field.Mode.REPEATED)
          .setDescription("IntegerArrayDescription")
          .build();
  private static final Field BOOLEAN_FIELD_SCHEMA =
      Field.newBuilder("BooleanField", LegacySQLTypeName.BOOLEAN)
          .setMode(Field.Mode.NULLABLE)
          .setDescription("BooleanDescription")
          .build();
  private static final Field BYTES_FIELD_SCHEMA =
      Field.newBuilder("BytesField", LegacySQLTypeName.BYTES)
          .setMode(Field.Mode.NULLABLE)
          .setDescription("BytesDescription")
          .build();
  private static final Field RECORD_FIELD_SCHEMA =
      Field.newBuilder(
              "RecordField",
              LegacySQLTypeName.RECORD,
              TIMESTAMP_FIELD_SCHEMA,
              STRING_FIELD_SCHEMA,
              INTEGER_ARRAY_FIELD_SCHEMA,
              BOOLEAN_FIELD_SCHEMA,
              BYTES_FIELD_SCHEMA)
          .setMode(Field.Mode.REQUIRED)
          .setDescription("RecordDescription")
          .build();
  private static final Field INTEGER_FIELD_SCHEMA =
      Field.newBuilder("IntegerField", LegacySQLTypeName.INTEGER)
          .setMode(Field.Mode.NULLABLE)
          .setDescription("IntegerDescription")
          .build();
  private static final Field FLOAT_FIELD_SCHEMA =
      Field.newBuilder("FloatField", LegacySQLTypeName.FLOAT)
          .setMode(Field.Mode.NULLABLE)
          .setDescription("FloatDescription")
          .build();
  private static final Field GEOGRAPHY_FIELD_SCHEMA =
      Field.newBuilder("GeographyField", LegacySQLTypeName.GEOGRAPHY)
          .setMode(Field.Mode.NULLABLE)
          .setDescription("GeographyDescription")
          .build();
  private static final Field NUMERIC_FIELD_SCHEMA =
      Field.newBuilder("NumericField", LegacySQLTypeName.NUMERIC)
          .setMode(Field.Mode.NULLABLE)
          .setDescription("NumericDescription")
          .build();
  private static final Field BIGNUMERIC_FIELD_SCHEMA =
      Field.newBuilder("BigNumericField", LegacySQLTypeName.BIGNUMERIC)
          .setMode(Field.Mode.NULLABLE)
          .setDescription("BigNumericDescription")
          .build();
  private static final Field BIGNUMERIC_FIELD_SCHEMA1 =
      Field.newBuilder("BigNumericField1", LegacySQLTypeName.BIGNUMERIC)
          .setMode(Field.Mode.NULLABLE)
          .setDescription("BigNumeric1Description")
          .build();
  private static final Field BIGNUMERIC_FIELD_SCHEMA2 =
      Field.newBuilder("BigNumericField2", LegacySQLTypeName.BIGNUMERIC)
          .setMode(Field.Mode.NULLABLE)
          .setDescription("BigNumeric2Description")
          .build();
  private static final Field BIGNUMERIC_FIELD_SCHEMA3 =
      Field.newBuilder("BigNumericField3", LegacySQLTypeName.BIGNUMERIC)
          .setMode(Field.Mode.NULLABLE)
          .setDescription("BigNumeric3Description")
          .build();
  private static final Field BIGNUMERIC_FIELD_SCHEMA4 =
      Field.newBuilder("BigNumericField4", LegacySQLTypeName.BIGNUMERIC)
          .setMode(Field.Mode.NULLABLE)
          .setDescription("BigNumeric4Description")
          .build();
  private static final Schema TABLE_SCHEMA =
      Schema.of(
          TIMESTAMP_FIELD_SCHEMA,
          STRING_FIELD_SCHEMA,
          INTEGER_ARRAY_FIELD_SCHEMA,
          BOOLEAN_FIELD_SCHEMA,
          BYTES_FIELD_SCHEMA,
          RECORD_FIELD_SCHEMA,
          INTEGER_FIELD_SCHEMA,
          FLOAT_FIELD_SCHEMA,
          GEOGRAPHY_FIELD_SCHEMA,
          NUMERIC_FIELD_SCHEMA,
          BIGNUMERIC_FIELD_SCHEMA,
          BIGNUMERIC_FIELD_SCHEMA1,
          BIGNUMERIC_FIELD_SCHEMA2,
          BIGNUMERIC_FIELD_SCHEMA3,
          BIGNUMERIC_FIELD_SCHEMA4);

  private static final Schema BQ_RESULTSET_SCHEMA =
      Schema.of(
          Field.newBuilder("TimestampField", StandardSQLTypeName.TIMESTAMP)
              .setMode(Field.Mode.NULLABLE)
              .setDescription("TimestampDescription")
              .build(),
          Field.newBuilder("StringField", StandardSQLTypeName.STRING)
              .setMode(Field.Mode.NULLABLE)
              .setDescription("StringDescription")
              .build(),
          Field.newBuilder("IntegerArrayField", StandardSQLTypeName.NUMERIC)
              .setMode(Field.Mode.REPEATED)
              .setDescription("IntegerArrayDescription")
              .build(),
          Field.newBuilder("BooleanField", StandardSQLTypeName.BOOL)
              .setMode(Field.Mode.NULLABLE)
              .setDescription("BooleanDescription")
              .build(),
          Field.newBuilder("BytesField", StandardSQLTypeName.BYTES)
              .setMode(Field.Mode.NULLABLE)
              .setDescription("BytesDescription")
              .build(),
          Field.newBuilder(
                  "RecordField",
                  StandardSQLTypeName.STRUCT,
                  Field.newBuilder("TimestampField", StandardSQLTypeName.TIMESTAMP)
                      .setMode(Field.Mode.NULLABLE)
                      .setDescription("TimestampDescription")
                      .build(),
                  Field.newBuilder("StringField", StandardSQLTypeName.STRING)
                      .setMode(Field.Mode.NULLABLE)
                      .setDescription("StringDescription")
                      .build(),
                  Field.newBuilder("IntegerArrayField", StandardSQLTypeName.NUMERIC)
                      .setMode(Field.Mode.REPEATED)
                      .setDescription("IntegerArrayDescription")
                      .build(),
                  Field.newBuilder("BooleanField", StandardSQLTypeName.BOOL)
                      .setMode(Field.Mode.NULLABLE)
                      .setDescription("BooleanDescription")
                      .build(),
                  Field.newBuilder("BytesField", StandardSQLTypeName.BYTES)
                      .setMode(Field.Mode.NULLABLE)
                      .setDescription("BytesDescription")
                      .build())
              .setMode(Field.Mode.REQUIRED)
              .setDescription("RecordDescription")
              .build(),
          Field.newBuilder("IntegerField", StandardSQLTypeName.NUMERIC)
              .setMode(Field.Mode.NULLABLE)
              .setDescription("IntegerDescription")
              .build(),
          Field.newBuilder("FloatField", StandardSQLTypeName.NUMERIC)
              .setMode(Field.Mode.NULLABLE)
              .setDescription("FloatDescription")
              .build(),
          Field.newBuilder("GeographyField", StandardSQLTypeName.GEOGRAPHY)
              .setMode(Field.Mode.NULLABLE)
              .setDescription("GeographyDescription")
              .build(),
          Field.newBuilder("NumericField", StandardSQLTypeName.NUMERIC)
              .setMode(Field.Mode.NULLABLE)
              .setDescription("NumericDescription")
              .build(),
          Field.newBuilder("BigNumericField", StandardSQLTypeName.BIGNUMERIC)
              .setMode(Field.Mode.NULLABLE)
              .setDescription("BigNumericDescription")
              .build(),
          Field.newBuilder("BigNumericField1", StandardSQLTypeName.BIGNUMERIC)
              .setMode(Field.Mode.NULLABLE)
              .setDescription("BigNumeric1Description")
              .build(),
          Field.newBuilder("BigNumericField2", StandardSQLTypeName.BIGNUMERIC)
              .setMode(Field.Mode.NULLABLE)
              .setDescription("BigNumeric2Description")
              .build(),
          Field.newBuilder("BigNumericField3", StandardSQLTypeName.BIGNUMERIC)
              .setMode(Field.Mode.NULLABLE)
              .setDescription("BigNumeric3Description")
              .build(),
          Field.newBuilder("BigNumericField4", StandardSQLTypeName.BIGNUMERIC)
              .setMode(Field.Mode.NULLABLE)
              .setDescription("BigNumeric4Description")
              .build(),
          Field.newBuilder("TimeField", StandardSQLTypeName.TIME)
              .setMode(Field.Mode.NULLABLE)
              .setDescription("TimeDescription")
              .build(),
          Field.newBuilder("DateField", StandardSQLTypeName.DATE)
              .setMode(Field.Mode.NULLABLE)
              .setDescription("DateDescription")
              .build(),
          Field.newBuilder("DateTimeField", StandardSQLTypeName.DATETIME)
              .setMode(Field.Mode.NULLABLE)
              .setDescription("DateTimeDescription")
              .build());

  private static final Field DDL_TIMESTAMP_FIELD_SCHEMA =
      Field.newBuilder("TimestampField", LegacySQLTypeName.TIMESTAMP)
          .setDescription("TimestampDescription")
          .build();
  private static final Field DDL_STRING_FIELD_SCHEMA =
      Field.newBuilder("StringField", LegacySQLTypeName.STRING)
          .setDescription("StringDescription")
          .build();
  private static final Field DDL_BOOLEAN_FIELD_SCHEMA =
      Field.newBuilder("BooleanField", LegacySQLTypeName.BOOLEAN)
          .setDescription("BooleanDescription")
          .build();
  private static final Schema DDL_TABLE_SCHEMA =
      Schema.of(DDL_TIMESTAMP_FIELD_SCHEMA, DDL_STRING_FIELD_SCHEMA, DDL_BOOLEAN_FIELD_SCHEMA);
  private static final Schema LARGE_TABLE_SCHEMA =
      Schema.of(
          Field.newBuilder("date", LegacySQLTypeName.DATE).setMode(Field.Mode.NULLABLE).build(),
          Field.newBuilder("county", LegacySQLTypeName.STRING).setMode(Field.Mode.NULLABLE).build(),
          Field.newBuilder("state_name", LegacySQLTypeName.STRING)
              .setMode(Field.Mode.NULLABLE)
              .build(),
          Field.newBuilder("county_fips_code", LegacySQLTypeName.STRING)
              .setMode(Field.Mode.NULLABLE)
              .build(),
          Field.newBuilder("confirmed_cases", LegacySQLTypeName.INTEGER)
              .setMode(Field.Mode.NULLABLE)
              .build(),
          Field.newBuilder("deaths", LegacySQLTypeName.INTEGER)
              .setMode(Field.Mode.NULLABLE)
              .build());

  private static final Schema SIMPLE_SCHEMA = Schema.of(STRING_FIELD_SCHEMA);
  private static final Schema QUERY_RESULT_SCHEMA =
      Schema.of(
          Field.newBuilder("TimestampField", LegacySQLTypeName.TIMESTAMP)
              .setMode(Field.Mode.NULLABLE)
              .build(),
          Field.newBuilder("StringField", LegacySQLTypeName.STRING)
              .setMode(Field.Mode.NULLABLE)
              .build(),
          Field.newBuilder("BooleanField", LegacySQLTypeName.BOOLEAN)
              .setMode(Field.Mode.NULLABLE)
              .build());

  private static final Schema BQ_RESULTSET_EXPECTED_SCHEMA =
      Schema.of(
          Field.newBuilder("StringField", StandardSQLTypeName.STRING)
              .setMode(Field.Mode.NULLABLE)
              .build(),
          Field.newBuilder("BigNumericField", StandardSQLTypeName.BIGNUMERIC)
              .setMode(Field.Mode.NULLABLE)
              .build(),
          Field.newBuilder("BooleanField", StandardSQLTypeName.BOOL)
              .setMode(Field.Mode.NULLABLE)
              .build(),
          Field.newBuilder("BytesField", StandardSQLTypeName.BYTES)
              .setMode(Field.Mode.NULLABLE)
              .build(),
          Field.newBuilder("IntegerField", StandardSQLTypeName.NUMERIC)
              .setMode(Field.Mode.NULLABLE)
              .build(),
          Field.newBuilder("TimestampField", StandardSQLTypeName.TIMESTAMP)
              .setMode(Field.Mode.NULLABLE)
              .build(),
          Field.newBuilder("FloatField", StandardSQLTypeName.NUMERIC)
              .setMode(Field.Mode.NULLABLE)
              .build(),
          Field.newBuilder("NumericField", StandardSQLTypeName.NUMERIC)
              .setMode(Field.Mode.NULLABLE)
              .build(),
          Field.newBuilder("TimeField", StandardSQLTypeName.TIME)
              .setMode(Field.Mode.NULLABLE)
              .build(),
          Field.newBuilder("DateField", StandardSQLTypeName.DATE)
              .setMode(Field.Mode.NULLABLE)
              .build(),
          Field.newBuilder("DateTimeField", StandardSQLTypeName.DATETIME)
              .setMode(Field.Mode.NULLABLE)
              .build(),
          Field.newBuilder("GeographyField", StandardSQLTypeName.GEOGRAPHY)
              .setMode(Field.Mode.NULLABLE)
              .build(),
          Field.newBuilder("BytesField_1", StandardSQLTypeName.BYTES)
              .setMode(Field.Mode.NULLABLE)
              .build(),
          Field.newBuilder("BooleanField_1", StandardSQLTypeName.BOOL)
              .setMode(Field.Mode.NULLABLE)
              .build(),
          Field.newBuilder("IntegerArrayField", StandardSQLTypeName.NUMERIC)
              .setMode(Field.Mode.REPEATED)
              .build());

  private static final Schema QUERY_RESULT_SCHEMA_BIGNUMERIC =
      Schema.of(
          Field.newBuilder("TimestampField", LegacySQLTypeName.TIMESTAMP)
              .setMode(Field.Mode.NULLABLE)
              .build(),
          Field.newBuilder("StringField", LegacySQLTypeName.STRING)
              .setMode(Field.Mode.NULLABLE)
              .build(),
          Field.newBuilder("BooleanField", LegacySQLTypeName.BOOLEAN)
              .setMode(Field.Mode.NULLABLE)
              .build(),
          Field.newBuilder("BigNumericField", LegacySQLTypeName.BIGNUMERIC)
              .setMode(Field.Mode.NULLABLE)
              .build(),
          Field.newBuilder("BigNumericField1", LegacySQLTypeName.BIGNUMERIC)
              .setMode(Field.Mode.NULLABLE)
              .build(),
          Field.newBuilder("BigNumericField2", LegacySQLTypeName.BIGNUMERIC)
              .setMode(Field.Mode.NULLABLE)
              .build(),
          Field.newBuilder("BigNumericField3", LegacySQLTypeName.BIGNUMERIC)
              .setMode(Field.Mode.NULLABLE)
              .build(),
          Field.newBuilder("BigNumericField4", LegacySQLTypeName.BIGNUMERIC)
              .setMode(Field.Mode.NULLABLE)
              .build());
  private static final Schema VIEW_SCHEMA =
      Schema.of(
          Field.newBuilder("TimestampField", LegacySQLTypeName.TIMESTAMP)
              .setMode(Field.Mode.NULLABLE)
              .build(),
          Field.newBuilder("StringField", LegacySQLTypeName.STRING)
              .setMode(Field.Mode.NULLABLE)
              .build(),
          Field.newBuilder("BooleanField", LegacySQLTypeName.BOOLEAN)
              .setMode(Field.Mode.NULLABLE)
              .build());
  private static final RangePartitioning.Range RANGE =
      RangePartitioning.Range.newBuilder().setStart(1L).setInterval(2L).setEnd(20L).build();
  private static final RangePartitioning RANGE_PARTITIONING =
      RangePartitioning.newBuilder().setField("IntegerField").setRange(RANGE).build();
  private static final String LOAD_FILE = "load.csv";
  private static final String LOAD_FILE_LARGE = "load_large.csv";
  private static final String JSON_LOAD_FILE = "load.json";
  private static final String JSON_LOAD_FILE_BQ_RESULTSET = "load_bq_resultset.json";
  private static final String JSON_LOAD_FILE_SIMPLE = "load_simple.json";
  private static final String EXTRACT_FILE = "extract.csv";
  private static final String EXTRACT_MODEL_FILE = "extract_model.csv";
  private static final String BUCKET = RemoteStorageHelper.generateBucketName();
  private static final TableId TABLE_ID = TableId.of(DATASET, "testing_table");
  private static final TableId TABLE_ID_DDL = TableId.of(DATASET, "ddl_testing_table");
  private static final TableId TABLE_ID_FASTQUERY = TableId.of(DATASET, "fastquery_testing_table");
  private static final TableId TABLE_ID_LARGE = TableId.of(DATASET, "large_data_testing_table");
  private static final TableId TABLE_ID_FASTQUERY_BQ_RESULTSET =
      TableId.of(DATASET, "fastquery_testing_bq_resultset");
  private static final String CSV_CONTENT = "StringValue1\nStringValue2\n";

  private static final String JSON_CONTENT =
      "{"
          + "  \"TimestampField\": \"2014-08-19 07:41:35.220 -05:00\","
          + "  \"StringField\": \"stringValue\","
          + "  \"IntegerArrayField\": [\"0\", \"1\"],"
          + "  \"BooleanField\": \"false\","
          + "  \"BytesField\": \""
          + BYTES_BASE64
          + "\","
          + "  \"RecordField\": {"
          + "    \"TimestampField\": \"1969-07-20 20:18:04 UTC\","
          + "    \"StringField\": null,"
          + "    \"IntegerArrayField\": [\"1\",\"0\"],"
          + "    \"BooleanField\": \"true\","
          + "    \"BytesField\": \""
          + BYTES_BASE64
          + "\""
          + "  },"
          + "  \"IntegerField\": \"3\","
          + "  \"FloatField\": \"1.2\","
          + "  \"GeographyField\": \"POINT(-122.35022 47.649154)\","
          + "  \"NumericField\": \"123456.789012345\","
          + "  \"BigNumericField\": \"0.33333333333333333333333333333333333333\","
          + "  \"BigNumericField1\": \"1e-38\","
          + "  \"BigNumericField2\": \"-1e38\","
          + "  \"BigNumericField3\": \"578960446186580977117854925043439539266.34992332820282019728792003956564819967\","
          + "  \"BigNumericField4\": \"-578960446186580977117854925043439539266.34992332820282019728792003956564819968\""
          + "}\n"
          + "{"
          + "  \"TimestampField\": \"2014-08-19 07:41:35.220 -05:00\","
          + "  \"StringField\": \"stringValue\","
          + "  \"IntegerArrayField\": [\"0\", \"1\"],"
          + "  \"BooleanField\": \"false\","
          + "  \"BytesField\": \""
          + BYTES_BASE64
          + "\","
          + "  \"RecordField\": {"
          + "    \"TimestampField\": \"1969-07-20 20:18:04 UTC\","
          + "    \"StringField\": null,"
          + "    \"IntegerArrayField\": [\"1\",\"0\"],"
          + "    \"BooleanField\": \"true\","
          + "    \"BytesField\": \""
          + BYTES_BASE64
          + "\""
          + "  },"
          + "  \"IntegerField\": \"3\","
          + "  \"FloatField\": \"1.2\","
          + "  \"GeographyField\": \"POINT(-122.35022 47.649154)\","
          + "  \"NumericField\": \"123456.789012345\","
          + "  \"BigNumericField\": \"0.33333333333333333333333333333333333333\","
          + "  \"BigNumericField1\": \"1e-38\","
          + "  \"BigNumericField2\": \"-1e38\","
          + "  \"BigNumericField3\": \"578960446186580977117854925043439539266.34992332820282019728792003956564819967\","
          + "  \"BigNumericField4\": \"-578960446186580977117854925043439539266.34992332820282019728792003956564819968\""
          + "}";

  private static final String JSON_CONTENT_BQ_RESULTSET =
      "{"
          + "  \"TimestampField\": null,"
          + "  \"StringField\": null,"
          + "  \"IntegerArrayField\": null,"
          + "  \"BooleanField\": null,"
          + "  \"BytesField\": null,"
          + "  \"RecordField\": {"
          + "    \"TimestampField\": null,"
          + "    \"StringField\": null,"
          + "    \"IntegerArrayField\": null,"
          + "    \"BooleanField\": null,"
          + "    \"BytesField\": null"
          + "  },"
          + "  \"IntegerField\": null,"
          + "  \"FloatField\": null,"
          + "  \"GeographyField\": null,"
          + "  \"NumericField\": null,"
          + "  \"BigNumericField\": null,"
          + "  \"BigNumericField1\": null,"
          + "  \"BigNumericField2\": null,"
          + "  \"BigNumericField3\": null,"
          + "  \"BigNumericField4\": null,"
          + "  \"TimeField\": null,"
          + "  \"DateField\": null,"
          + "  \"DateTimeField\": null"
          + "}\n"
          + "{"
          + "  \"TimestampField\": \"2018-08-19 12:11:35.123456 UTC\","
          + "  \"StringField\": \"StringValue1\","
          + "  \"IntegerArrayField\": [1,2,3,4],"
          + "  \"BooleanField\": \"false\","
          + "  \"BytesField\": \""
          + BYTES_BASE64
          + "\","
          + "  \"RecordField\": {"
          + "    \"TimestampField\": \"1969-07-20 20:18:04 UTC\","
          + "    \"StringField\": null,"
          + "    \"IntegerArrayField\": [1,0],"
          + "    \"BooleanField\": \"true\","
          + "    \"BytesField\": \""
          + BYTES_BASE64
          + "\""
          + "  },"
          + "  \"IntegerField\": \"1\","
          + "  \"FloatField\": \"10.1\","
          + "  \"GeographyField\": \"POINT(-122.35022 47.649154)\","
          + "  \"NumericField\": \"100\","
          + "  \"BigNumericField\": \"0.33333333333333333333333333333333333333\","
          + "  \"BigNumericField1\": \"1e-38\","
          + "  \"BigNumericField2\": \"-1e38\","
          + "  \"BigNumericField3\": \"578960446186580977117854925043439539266.34992332820282019728792003956564819967\","
          + "  \"BigNumericField4\": \"-578960446186580977117854925043439539266.34992332820282019728792003956564819968\","
          + "  \"TimeField\": \"12:11:35.123456\","
          + "  \"DateField\": \"2018-08-19\","
          + "  \"DateTimeField\": \"2018-08-19 12:11:35.123456\""
          + "}";
  private static final String JSON_CONTENT_SIMPLE =
      "{"
          + "  \"TimestampField\": \"2014-08-19 07:41:35.220 -05:00\","
          + "  \"StringField\": \"stringValue\","
          + "  \"BooleanField\": \"false\""
          + "}\n"
          + "{"
          + "  \"TimestampField\": \"2014-08-19 07:41:35.220 -05:00\","
          + "  \"StringField\": \"stringValue\","
          + "  \"BooleanField\": \"false\""
          + "}";
  private static final String KEY = "time_zone";
  private static final String VALUE = "US/Eastern";
  private static final ConnectionProperty CONNECTION_PROPERTY =
      ConnectionProperty.newBuilder().setKey(KEY).setValue(VALUE).build();
  private static final List<ConnectionProperty> CONNECTION_PROPERTIES =
      ImmutableList.of(CONNECTION_PROPERTY);

  private static final Set<String> PUBLIC_DATASETS =
      ImmutableSet.of("github_repos", "hacker_news", "noaa_gsod", "samples", "usa_names");

  private static final String PUBLIC_PROJECT = "bigquery-public-data";
  private static final String PUBLIC_DATASET = "census_bureau_international";

  private static BigQuery bigquery;
  private static Storage storage;

  @Rule public Timeout globalTimeout = Timeout.seconds(300);

  @BeforeClass
  public static void beforeClass() throws InterruptedException, IOException {
    RemoteBigQueryHelper bigqueryHelper = RemoteBigQueryHelper.create();
    RemoteStorageHelper storageHelper = RemoteStorageHelper.create();
    Map<String, String> labels = ImmutableMap.of("test-job-name", "test-load-job");
    bigquery = bigqueryHelper.getOptions().getService();
    storage = storageHelper.getOptions().getService();
    storage.create(BucketInfo.of(BUCKET));
    storage.create(
        BlobInfo.newBuilder(BUCKET, LOAD_FILE).setContentType("text/plain").build(),
        CSV_CONTENT.getBytes(StandardCharsets.UTF_8));
    storage.create(
        BlobInfo.newBuilder(BUCKET, JSON_LOAD_FILE).setContentType("application/json").build(),
        JSON_CONTENT.getBytes(StandardCharsets.UTF_8));
    storage.create(
        BlobInfo.newBuilder(BUCKET, JSON_LOAD_FILE_SIMPLE)
            .setContentType("application/json")
            .build(),
        JSON_CONTENT_SIMPLE.getBytes(StandardCharsets.UTF_8));
    InputStream stream =
        ITBigQueryTest.class.getClassLoader().getResourceAsStream("QueryTestData.csv");
    storage.createFrom(
<<<<<<< HEAD
        BlobInfo.newBuilder(BUCKET, LOAD_FILE_LARGE).setContentType("text/plain").build(),
        FileSystems.getDefault().getPath("src/test/resources", "QueryTestData.csv"));
    storage.create(
        BlobInfo.newBuilder(BUCKET, JSON_LOAD_FILE_BQ_RESULTSET)
            .setContentType("application/json")
            .build(),
        JSON_CONTENT_BQ_RESULTSET.getBytes(StandardCharsets.UTF_8));
=======
        BlobInfo.newBuilder(BUCKET, LOAD_FILE_LARGE).setContentType("text/plain").build(), stream);
>>>>>>> c8c5643d
    DatasetInfo info =
        DatasetInfo.newBuilder(DATASET).setDescription(DESCRIPTION).setLabels(LABELS).build();
    bigquery.create(info);
    DatasetInfo info2 =
        DatasetInfo.newBuilder(MODEL_DATASET).setDescription("java model lifecycle").build();
    bigquery.create(info2);
    DatasetInfo info3 =
        DatasetInfo.newBuilder(ROUTINE_DATASET).setDescription("java routine lifecycle").build();
    bigquery.create(info3);
    LoadJobConfiguration configuration =
        LoadJobConfiguration.newBuilder(
                TABLE_ID, "gs://" + BUCKET + "/" + JSON_LOAD_FILE, FormatOptions.json())
            .setCreateDisposition(JobInfo.CreateDisposition.CREATE_IF_NEEDED)
            .setSchema(TABLE_SCHEMA)
            .setLabels(labels)
            .build();
    Job job = bigquery.create(JobInfo.of(configuration));
    job = job.waitFor();
    assertNull(job.getStatus().getError());
    LoadJobConfiguration loadJobConfiguration = job.getConfiguration();
    assertEquals(labels, loadJobConfiguration.getLabels());

    LoadJobConfiguration configurationFastQuery =
        LoadJobConfiguration.newBuilder(
                TABLE_ID_FASTQUERY, "gs://" + BUCKET + "/" + JSON_LOAD_FILE, FormatOptions.json())
            .setCreateDisposition(JobInfo.CreateDisposition.CREATE_IF_NEEDED)
            .setSchema(TABLE_SCHEMA)
            .setLabels(labels)
            .build();
    Job jobFastQuery = bigquery.create(JobInfo.of(configurationFastQuery));
    jobFastQuery = jobFastQuery.waitFor();
    assertNull(jobFastQuery.getStatus().getError());

    LoadJobConfiguration configFastQueryBQResultset =
        LoadJobConfiguration.newBuilder(
                TABLE_ID_FASTQUERY_BQ_RESULTSET,
                "gs://" + BUCKET + "/" + JSON_LOAD_FILE_BQ_RESULTSET,
                FormatOptions.json())
            .setCreateDisposition(JobInfo.CreateDisposition.CREATE_IF_NEEDED)
            .setSchema(BQ_RESULTSET_SCHEMA)
            .setLabels(labels)
            .build();
    Job jobFastQueryBQResultSet = bigquery.create(JobInfo.of(configFastQueryBQResultset));
    jobFastQueryBQResultSet = jobFastQueryBQResultSet.waitFor();
    assertNull(jobFastQueryBQResultSet.getStatus().getError());

    LoadJobConfiguration configurationDDL =
        LoadJobConfiguration.newBuilder(
                TABLE_ID_DDL, "gs://" + BUCKET + "/" + JSON_LOAD_FILE_SIMPLE, FormatOptions.json())
            .setCreateDisposition(JobInfo.CreateDisposition.CREATE_IF_NEEDED)
            .setSchema(DDL_TABLE_SCHEMA)
            .setLabels(labels)
            .build();
    Job jobDDL = bigquery.create(JobInfo.of(configurationDDL));
    jobDDL = jobDDL.waitFor();
    assertNull(jobDDL.getStatus().getError());

    LoadJobConfiguration configurationLargeTable =
        LoadJobConfiguration.newBuilder(
                TABLE_ID_LARGE, "gs://" + BUCKET + "/" + LOAD_FILE_LARGE, FormatOptions.csv())
            .setCreateDisposition(JobInfo.CreateDisposition.CREATE_IF_NEEDED)
            .setSchema(LARGE_TABLE_SCHEMA)
            .setLabels(labels)
            .build();
    Job jobLargeTable = bigquery.create(JobInfo.of(configurationLargeTable));
    jobLargeTable = jobLargeTable.waitFor();
    assertNull(jobLargeTable.getStatus().getError());
  }

  @AfterClass
  public static void afterClass() throws ExecutionException, InterruptedException {
    if (bigquery != null) {
      RemoteBigQueryHelper.forceDelete(bigquery, DATASET);
      RemoteBigQueryHelper.forceDelete(bigquery, MODEL_DATASET);
      RemoteBigQueryHelper.forceDelete(bigquery, ROUTINE_DATASET);
    }
    if (storage != null) {
      boolean wasDeleted = RemoteStorageHelper.forceDelete(storage, BUCKET, 10, TimeUnit.SECONDS);
      if (!wasDeleted && LOG.isLoggable(Level.WARNING)) {
        LOG.log(Level.WARNING, "Deletion of bucket {0} timed out, bucket is not empty", BUCKET);
      }
    }
  }

  @Test
  public void testListDatasets() {
    Page<Dataset> datasets = bigquery.listDatasets("bigquery-public-data");
    Iterator<Dataset> iterator = datasets.iterateAll().iterator();
    Set<String> datasetNames = new HashSet<>();
    while (iterator.hasNext()) {
      datasetNames.add(iterator.next().getDatasetId().getDataset());
    }
    for (String type : PUBLIC_DATASETS) {
      assertTrue(datasetNames.contains(type));
    }
  }

  @Test
  public void testListDatasetsWithFilter() {
    String labelFilter = "labels.example-label1:example-value1";
    Page<Dataset> datasets = bigquery.listDatasets(DatasetListOption.labelFilter(labelFilter));
    int count = 0;
    for (Dataset dataset : datasets.getValues()) {
      assertTrue(
          "failed to find label key in dataset", dataset.getLabels().containsKey("example-label1"));
      assertTrue(
          "failed to find label value in dataset",
          dataset.getLabels().get("example-label1").equals("example-value1"));
      count++;
    }
    assertTrue(count > 0);
  }

  @Test
  public void testGetDataset() {
    Dataset dataset = bigquery.getDataset(DATASET);
    assertEquals(bigquery.getOptions().getProjectId(), dataset.getDatasetId().getProject());
    assertEquals(DATASET, dataset.getDatasetId().getDataset());
    assertEquals(DESCRIPTION, dataset.getDescription());
    assertEquals(LABELS, dataset.getLabels());
    assertNotNull(dataset.getAcl());
    assertNotNull(dataset.getEtag());
    assertNotNull(dataset.getGeneratedId());
    assertNotNull(dataset.getLastModified());
    assertNotNull(dataset.getSelfLink());
  }

  @Test
  public void testDatasetUpdateAccess() throws IOException {
    Dataset dataset = bigquery.getDataset(DATASET);
    ServiceAccountCredentials credentials =
        (ServiceAccountCredentials) GoogleCredentials.getApplicationDefault();
    List<Acl> acl =
        ImmutableList.of(
            Acl.of(new Acl.Group("projectOwners"), Acl.Role.OWNER),
            Acl.of(new Acl.User(credentials.getClientEmail()), Acl.Role.OWNER),
            Acl.of(new Acl.IamMember("allUsers"), Acl.Role.READER));
    Dataset remoteDataset = dataset.toBuilder().setAcl(acl).build().update();
    assertNotNull(remoteDataset);
    assertEquals(3, remoteDataset.getAcl().size());
  }

  @Test
  public void testGetDatasetWithSelectedFields() {
    Dataset dataset =
        bigquery.getDataset(
            DATASET, DatasetOption.fields(DatasetField.CREATION_TIME, DatasetField.LABELS));
    assertEquals(bigquery.getOptions().getProjectId(), dataset.getDatasetId().getProject());
    assertEquals(DATASET, dataset.getDatasetId().getDataset());
    assertEquals(LABELS, dataset.getLabels());
    assertNotNull(dataset.getCreationTime());
    assertNull(dataset.getDescription());
    assertNull(dataset.getDefaultTableLifetime());
    assertNull(dataset.getAcl());
    assertNull(dataset.getEtag());
    assertNull(dataset.getFriendlyName());
    assertNull(dataset.getGeneratedId());
    assertNull(dataset.getLastModified());
    assertNull(dataset.getLocation());
    assertNull(dataset.getSelfLink());
  }

  @Test
  public void testUpdateDataset() {
    Dataset dataset =
        bigquery.create(
            DatasetInfo.newBuilder(OTHER_DATASET)
                .setDescription("Some Description")
                .setLabels(Collections.singletonMap("a", "b"))
                .build());
    assertThat(dataset).isNotNull();
    assertThat(dataset.getDatasetId().getProject()).isEqualTo(bigquery.getOptions().getProjectId());
    assertThat(dataset.getDatasetId().getDataset()).isEqualTo(OTHER_DATASET);
    assertThat(dataset.getDescription()).isEqualTo("Some Description");
    assertThat(dataset.getLabels()).containsExactly("a", "b");

    Map<String, String> updateLabels = new HashMap<>();
    updateLabels.put("x", "y");
    updateLabels.put("a", null);
    Dataset updatedDataset =
        bigquery.update(
            dataset
                .toBuilder()
                .setDescription("Updated Description")
                .setLabels(updateLabels)
                .build());
    assertThat(updatedDataset.getDescription()).isEqualTo("Updated Description");
    assertThat(updatedDataset.getLabels()).containsExactly("x", "y");

    updatedDataset = bigquery.update(updatedDataset.toBuilder().setLabels(null).build());
    assertThat(updatedDataset.getLabels()).isEmpty();
    assertThat(dataset.delete()).isTrue();
  }

  @Test
  public void testUpdateDatasetWithSelectedFields() {
    Dataset dataset =
        bigquery.create(
            DatasetInfo.newBuilder(OTHER_DATASET).setDescription("Some Description").build());
    assertNotNull(dataset);
    assertEquals(bigquery.getOptions().getProjectId(), dataset.getDatasetId().getProject());
    assertEquals(OTHER_DATASET, dataset.getDatasetId().getDataset());
    assertEquals("Some Description", dataset.getDescription());
    Dataset updatedDataset =
        bigquery.update(
            dataset.toBuilder().setDescription("Updated Description").build(),
            DatasetOption.fields(DatasetField.DESCRIPTION));
    assertEquals("Updated Description", updatedDataset.getDescription());
    assertNull(updatedDataset.getCreationTime());
    assertNull(updatedDataset.getDefaultTableLifetime());
    assertNull(updatedDataset.getAcl());
    assertNull(updatedDataset.getEtag());
    assertNull(updatedDataset.getFriendlyName());
    assertNull(updatedDataset.getGeneratedId());
    assertNull(updatedDataset.getLastModified());
    assertNull(updatedDataset.getLocation());
    assertNull(updatedDataset.getSelfLink());
    assertTrue(dataset.delete());
  }

  @Test
  public void testGetNonExistingTable() {
    assertNull(bigquery.getTable(DATASET, "test_get_non_existing_table"));
  }

  @Test
  public void testCreateTableWithRangePartitioning() {
    String tableName = "test_create_table_rangepartitioning";
    TableId tableId = TableId.of(DATASET, tableName);
    try {
      StandardTableDefinition tableDefinition =
          StandardTableDefinition.newBuilder()
              .setSchema(TABLE_SCHEMA)
              .setRangePartitioning(RANGE_PARTITIONING)
              .build();
      Table createdTable = bigquery.create(TableInfo.of(tableId, tableDefinition));
      assertNotNull(createdTable);
      Table remoteTable = bigquery.getTable(DATASET, tableName);
      assertEquals(
          RANGE,
          remoteTable.<StandardTableDefinition>getDefinition().getRangePartitioning().getRange());
      assertEquals(
          RANGE_PARTITIONING,
          remoteTable.<StandardTableDefinition>getDefinition().getRangePartitioning());
    } finally {
      bigquery.delete(tableId);
    }
  }

  @Test
  public void testJsonType() throws InterruptedException {
    String tableName = "test_create_table_jsontype";
    TableId tableId = TableId.of(DATASET, tableName);
    Schema schema = Schema.of(Field.of("jsonField", StandardSQLTypeName.JSON));
    StandardTableDefinition standardTableDefinition = StandardTableDefinition.of(schema);
    try {
      // Create a table with a JSON column
      Table createdTable = bigquery.create(TableInfo.of(tableId, standardTableDefinition));
      assertNotNull(createdTable);

      // Insert 4 rows of JSON data into the JSON column
      Map<String, Object> jsonRow1 =
          Collections.singletonMap(
              "jsonField", "{\"student\" : {\"name\" : \"Jane\", \"id\": 10}}");
      Map<String, Object> jsonRow2 =
          Collections.singletonMap("jsonField", "{\"student\" : {\"name\" : \"Joy\", \"id\": 11}}");
      Map<String, Object> jsonRow3 =
          Collections.singletonMap(
              "jsonField", "{\"student\" : {\"name\" : \"Alice\", \"id\": 12}}");
      Map<String, Object> jsonRow4 =
          Collections.singletonMap(
              "jsonField", "{\"student\" : {\"name\" : \"Bijoy\", \"id\": 14}}");
      InsertAllRequest request =
          InsertAllRequest.newBuilder(tableId)
              .addRow(jsonRow1)
              .addRow(jsonRow2)
              .addRow(jsonRow3)
              .addRow(jsonRow4)
              .build();
      InsertAllResponse response = bigquery.insertAll(request);
      assertFalse(response.hasErrors());
      assertEquals(0, response.getInsertErrors().size());

      // Query the JSON column with string positional query parameter
      String sql =
          "SELECT jsonField.class.student.id FROM "
              + tableId.getTable()
              + " WHERE JSON_VALUE(jsonField, \"$.class.student.name\")  = ? ";
      QueryParameterValue stringParameter = QueryParameterValue.string("Jane");
      QueryJobConfiguration queryJobConfiguration =
          QueryJobConfiguration.newBuilder(sql)
              .setDefaultDataset(DatasetId.of(DATASET))
              .setUseLegacySql(false)
              .addPositionalParameter(stringParameter)
              .build();
      TableResult result = bigquery.query(queryJobConfiguration);
      for (FieldValueList values : result.iterateAll()) {
        assertEquals("10", values.get(0).getValue());
      }

      // Insert another JSON row parsed from a String with json positional query parameter
      String dml = "INSERT INTO " + tableId.getTable() + " (jsonField) VALUES(?)";
      QueryParameterValue jsonParameter =
          QueryParameterValue.json("{\"class\" : {\"student\" : [{\"name\" : \"Amy\"}]}}");
      QueryJobConfiguration dmlQueryJobConfiguration =
          QueryJobConfiguration.newBuilder(dml)
              .setDefaultDataset(DatasetId.of(DATASET))
              .setUseLegacySql(false)
              .addPositionalParameter(jsonParameter)
              .build();
      bigquery.query(dmlQueryJobConfiguration);
      Page<FieldValueList> rows = bigquery.listTableData(tableId);
      assertEquals(5, Iterables.size(rows.getValues()));

      // Insert another JSON row parsed from a JsonObject with json positional query parameter
      JsonObject jsonObject = new JsonObject();
      jsonObject.addProperty("class", "student");
      QueryParameterValue jsonParameter1 = QueryParameterValue.json(jsonObject);
      QueryJobConfiguration dmlQueryJobConfiguration1 =
          QueryJobConfiguration.newBuilder(dml)
              .setDefaultDataset(DatasetId.of(DATASET))
              .setUseLegacySql(false)
              .addPositionalParameter(jsonParameter1)
              .build();
      bigquery.query(dmlQueryJobConfiguration1);
      Page<FieldValueList> rows1 = bigquery.listTableData(tableId);
      assertEquals(6, Iterables.size(rows1.getValues()));
      int rowCount = 0;
      for (FieldValueList row : rows1.iterateAll()) {
        FieldValue jsonCell = row.get(0);
        if (rowCount == 1) assertEquals("{\"class\":\"student\"}", jsonCell.getStringValue());
        rowCount++;
      }

      // Try inserting a malformed JSON
      QueryParameterValue badJsonParameter =
          QueryParameterValue.json("{\"class\" : {\"student\" : [{\"name\" : \"BadBoy\"}}");
      QueryJobConfiguration dmlQueryJobConfiguration2 =
          QueryJobConfiguration.newBuilder(dml)
              .setDefaultDataset(DatasetId.of(DATASET))
              .setUseLegacySql(false)
              .addPositionalParameter(badJsonParameter)
              .build();
      try {
        bigquery.query(dmlQueryJobConfiguration2);
        fail("Querying with malformed JSON shouldn't work");
      } catch (BigQueryException e) {
        BigQueryError error = e.getError();
        assertNotNull(error);
        assertEquals("invalidQuery", error.getReason());
      }
    } finally {
      assertTrue(bigquery.delete(tableId));
    }
  }

  @Test
  public void testIntervalType() throws InterruptedException {
    String tableName = "test_create_table_intervaltype";
    TableId tableId = TableId.of(DATASET, tableName);
    Schema schema = Schema.of(Field.of("intervalField", StandardSQLTypeName.INTERVAL));
    StandardTableDefinition standardTableDefinition = StandardTableDefinition.of(schema);
    try {
      // Create a table with a JSON column
      Table createdTable = bigquery.create(TableInfo.of(tableId, standardTableDefinition));
      assertNotNull(createdTable);

      // Insert 3 rows of Interval data into the Interval column
      Map<String, Object> intervalRow1 =
          Collections.singletonMap("intervalField", "123-7 -19 0:24:12.000006");
      Map<String, Object> intervalRow2 =
          Collections.singletonMap("intervalField", "P123Y7M-19DT0H24M12.000006S");

      InsertAllRequest request =
          InsertAllRequest.newBuilder(tableId).addRow(intervalRow1).addRow(intervalRow2).build();
      InsertAllResponse response = bigquery.insertAll(request);
      assertFalse(response.hasErrors());
      assertEquals(0, response.getInsertErrors().size());

      // Insert another Interval row parsed from a String with Interval positional query parameter
      String dml = "INSERT INTO " + tableId.getTable() + " (intervalField) VALUES(?)";
      // Parsing from ISO 8610 format String
      QueryParameterValue intervalParameter =
          QueryParameterValue.interval("P125Y7M-19DT0H24M12.000006S");
      QueryJobConfiguration dmlQueryJobConfiguration =
          QueryJobConfiguration.newBuilder(dml)
              .setDefaultDataset(DatasetId.of(DATASET))
              .setUseLegacySql(false)
              .addPositionalParameter(intervalParameter)
              .build();
      bigquery.query(dmlQueryJobConfiguration);
      Page<FieldValueList> rows = bigquery.listTableData(tableId);
      assertEquals(3, Iterables.size(rows.getValues()));

      // Parsing from threeten-extra PeriodDuration
      QueryParameterValue intervalParameter1 =
          QueryParameterValue.interval(
              PeriodDuration.of(Period.of(1, 2, 25), java.time.Duration.ofHours(8)));
      QueryJobConfiguration dmlQueryJobConfiguration1 =
          QueryJobConfiguration.newBuilder(dml)
              .setDefaultDataset(DatasetId.of(DATASET))
              .setUseLegacySql(false)
              .addPositionalParameter(intervalParameter1)
              .build();
      bigquery.query(dmlQueryJobConfiguration1);
      Page<FieldValueList> rows1 = bigquery.listTableData(tableId);
      assertEquals(4, Iterables.size(rows1.getValues()));

      // Query the Interval column with Interval positional query parameter
      String sql = "SELECT intervalField FROM " + tableId.getTable() + " WHERE intervalField = ? ";
      QueryParameterValue intervalParameter2 =
          QueryParameterValue.interval("P125Y7M-19DT0H24M12.000006S");
      QueryJobConfiguration queryJobConfiguration =
          QueryJobConfiguration.newBuilder(sql)
              .setDefaultDataset(DatasetId.of(DATASET))
              .setUseLegacySql(false)
              .addPositionalParameter(intervalParameter2)
              .build();
      TableResult result = bigquery.query(queryJobConfiguration);
      for (FieldValueList values : result.iterateAll()) {
        assertEquals("125-7 -19 0:24:12.000006", values.get(0).getValue());
      }
    } finally {
      assertTrue(bigquery.delete(tableId));
    }
  }

  @Test
  public void testCreateTableWithConstraints() {
    String tableName = "test_create_table_with_constraints";
    TableId tableId = TableId.of(DATASET, tableName);
    Field stringFieldWithConstraint =
        Field.newBuilder("stringFieldWithConstraint", StandardSQLTypeName.STRING)
            .setMode(Field.Mode.NULLABLE)
            .setDescription("field has a constraint")
            .setMaxLength(10L)
            .build();
    Field byteFieldWithConstraint =
        Field.newBuilder("byteFieldWithConstraint", StandardSQLTypeName.BYTES)
            .setMode(Field.Mode.NULLABLE)
            .setDescription("field has a constraint")
            .setMaxLength(150L)
            .build();
    Field numericFieldWithConstraint =
        Field.newBuilder("numericFieldWithConstraint", StandardSQLTypeName.NUMERIC)
            .setMode(Field.Mode.NULLABLE)
            .setDescription("field has a constraint")
            .setPrecision(20L)
            .build();
    Field bigNumericFieldWithConstraint =
        Field.newBuilder("bigNumericFieldWithConstraint", StandardSQLTypeName.BIGNUMERIC)
            .setMode(Field.Mode.NULLABLE)
            .setDescription("field has a constraint")
            .setPrecision(30L)
            .setScale(5L)
            .build();
    Schema schema =
        Schema.of(
            stringFieldWithConstraint,
            byteFieldWithConstraint,
            numericFieldWithConstraint,
            bigNumericFieldWithConstraint);
    StandardTableDefinition tableDefinition =
        StandardTableDefinition.newBuilder().setSchema(schema).build();
    Table createdTable = bigquery.create(TableInfo.of(tableId, tableDefinition));
    assertNotNull(createdTable);
    Table remoteTable = bigquery.getTable(DATASET, tableName);
    assertEquals(schema, remoteTable.<StandardTableDefinition>getDefinition().getSchema());
    bigquery.delete(tableId);
  }

  @Test
  public void testCreateAndUpdateTableWithPolicyTags() throws IOException {
    // Set up policy tags in the datacatalog service
    try (PolicyTagManagerClient policyTagManagerClient = PolicyTagManagerClient.create()) {
      CreateTaxonomyRequest createTaxonomyRequest =
          CreateTaxonomyRequest.newBuilder()
              .setParent(String.format("projects/%s/locations/%s", PROJECT_ID, "us"))
              .setTaxonomy(
                  Taxonomy.newBuilder()
                      .setDisplayName("testing taxonomy")
                      .setDescription("taxonomy created for integration tests")
                      .addActivatedPolicyTypes(PolicyType.FINE_GRAINED_ACCESS_CONTROL)
                      .build())
              .build();
      Taxonomy taxonomyResponse = policyTagManagerClient.createTaxonomy(createTaxonomyRequest);
      String taxonomyId = taxonomyResponse.getName();

      CreatePolicyTagRequest createPolicyTagRequest =
          CreatePolicyTagRequest.newBuilder()
              .setParent(taxonomyId)
              .setPolicyTag(PolicyTag.newBuilder().setDisplayName("ExamplePolicyTag").build())
              .build();
      PolicyTag policyTagResponse = policyTagManagerClient.createPolicyTag(createPolicyTagRequest);
      String policyTagId = policyTagResponse.getName();
      PolicyTags policyTags =
          PolicyTags.newBuilder().setNames(ImmutableList.of(policyTagId)).build();
      Field stringFieldWithPolicy =
          Field.newBuilder("StringFieldWithPolicy", LegacySQLTypeName.STRING)
              .setMode(Field.Mode.NULLABLE)
              .setDescription("field has a policy")
              .setPolicyTags(policyTags)
              .build();
      Schema policySchema =
          Schema.of(STRING_FIELD_SCHEMA, stringFieldWithPolicy, INTEGER_FIELD_SCHEMA);

      // Test: Amend an existing schema with a policy tag.
      String tableNameForUpdate = "test_update_table_policytags";
      TableId tableIdForUpdate = TableId.of(DATASET, tableNameForUpdate);
      TableInfo tableInfo =
          TableInfo.newBuilder(tableIdForUpdate, StandardTableDefinition.of(TABLE_SCHEMA))
              .setDescription("policy tag update test table")
              .build();
      Table createdTableForUpdate = bigquery.create(tableInfo);
      assertNotNull(createdTableForUpdate);
      Schema schema = createdTableForUpdate.getDefinition().getSchema();
      FieldList fields = schema.getFields();
      // Create a new schema adding the current fields, plus the new policy tag field
      List<Field> fieldList = new ArrayList<>();
      for (Field field : fields) {
        fieldList.add(field);
      }
      fieldList.add(stringFieldWithPolicy);
      Schema updatedSchemaWithPolicyTag = Schema.of(fieldList);
      Table updatedTable =
          createdTableForUpdate
              .toBuilder()
              .setDefinition(StandardTableDefinition.of(updatedSchemaWithPolicyTag))
              .build();
      updatedTable.update();
      Table remoteUpdatedTable = bigquery.getTable(DATASET, tableNameForUpdate);
      assertEquals(
          updatedSchemaWithPolicyTag,
          remoteUpdatedTable.<StandardTableDefinition>getDefinition().getSchema());
      bigquery.delete(tableIdForUpdate);

      // Test: Create a new table with a policy tag defined.
      String tableName = "test_create_table_policytags";
      TableId tableId = TableId.of(DATASET, tableName);
      StandardTableDefinition tableDefinition =
          StandardTableDefinition.newBuilder().setSchema(policySchema).build();
      Table createdTable = bigquery.create(TableInfo.of(tableId, tableDefinition));
      assertNotNull(createdTable);
      Table remoteTable = bigquery.getTable(DATASET, tableName);
      assertEquals(policySchema, remoteTable.<StandardTableDefinition>getDefinition().getSchema());
      bigquery.delete(tableId);

      // Clean up policy tags
      policyTagManagerClient.deletePolicyTag(policyTagId);
      policyTagManagerClient.deleteTaxonomy(taxonomyId);
    }
  }

  @Test
  public void testCreateAndGetTable() {
    String tableName = "test_create_and_get_table";
    TableId tableId = TableId.of(DATASET, tableName);
    TimePartitioning partitioning = TimePartitioning.of(Type.DAY);
    Clustering clustering =
        Clustering.newBuilder().setFields(ImmutableList.of(STRING_FIELD_SCHEMA.getName())).build();
    StandardTableDefinition tableDefinition =
        StandardTableDefinition.newBuilder()
            .setSchema(TABLE_SCHEMA)
            .setTimePartitioning(partitioning)
            .setClustering(clustering)
            .build();
    Table createdTable = bigquery.create(TableInfo.of(tableId, tableDefinition));
    assertNotNull(createdTable);
    assertEquals(DATASET, createdTable.getTableId().getDataset());
    assertEquals(tableName, createdTable.getTableId().getTable());
    Table remoteTable = bigquery.getTable(DATASET, tableName);
    assertNotNull(remoteTable);
    assertTrue(remoteTable.getDefinition() instanceof StandardTableDefinition);
    assertEquals(createdTable.getTableId(), remoteTable.getTableId());
    assertEquals(TableDefinition.Type.TABLE, remoteTable.getDefinition().getType());
    assertEquals(TABLE_SCHEMA, remoteTable.getDefinition().getSchema());
    assertNotNull(remoteTable.getCreationTime());
    assertNotNull(remoteTable.getLastModifiedTime());
    assertNotNull(remoteTable.<StandardTableDefinition>getDefinition().getNumBytes());
    assertNotNull(remoteTable.<StandardTableDefinition>getDefinition().getNumLongTermBytes());
    assertNotNull(remoteTable.<StandardTableDefinition>getDefinition().getNumRows());
    assertEquals(
        partitioning, remoteTable.<StandardTableDefinition>getDefinition().getTimePartitioning());
    assertEquals(clustering, remoteTable.<StandardTableDefinition>getDefinition().getClustering());
    assertTrue(remoteTable.delete());
  }

  @Test
  public void testCreateAndGetTableWithSelectedField() {
    String tableName = "test_create_and_get_selected_fields_table";
    TableId tableId = TableId.of(DATASET, tableName);
    StandardTableDefinition tableDefinition = StandardTableDefinition.of(TABLE_SCHEMA);
    Table createdTable =
        bigquery.create(
            TableInfo.newBuilder(tableId, tableDefinition)
                .setLabels(Collections.singletonMap("a", "b"))
                .build());
    assertNotNull(createdTable);
    assertEquals(DATASET, createdTable.getTableId().getDataset());
    assertEquals(tableName, createdTable.getTableId().getTable());
    Table remoteTable =
        bigquery.getTable(
            DATASET, tableName, TableOption.fields(TableField.CREATION_TIME, TableField.LABELS));
    assertNotNull(remoteTable);
    assertTrue(remoteTable.getDefinition() instanceof StandardTableDefinition);
    assertEquals(createdTable.getTableId(), remoteTable.getTableId());
    assertEquals(TableDefinition.Type.TABLE, remoteTable.getDefinition().getType());
    assertThat(remoteTable.getLabels()).containsExactly("a", "b");
    assertNotNull(remoteTable.getCreationTime());
    assertNull(remoteTable.getDefinition().getSchema());
    assertNull(remoteTable.getLastModifiedTime());
    assertNull(remoteTable.<StandardTableDefinition>getDefinition().getNumBytes());
    assertNull(remoteTable.<StandardTableDefinition>getDefinition().getNumLongTermBytes());
    assertNull(remoteTable.<StandardTableDefinition>getDefinition().getNumRows());
    assertNull(remoteTable.<StandardTableDefinition>getDefinition().getTimePartitioning());
    assertNull(remoteTable.<StandardTableDefinition>getDefinition().getClustering());
    assertTrue(remoteTable.delete());
  }

  @Test
  public void testCreateExternalTable() throws InterruptedException {
    String tableName = "test_create_external_table";
    TableId tableId = TableId.of(DATASET, tableName);
    ExternalTableDefinition externalTableDefinition =
        ExternalTableDefinition.of(
            "gs://" + BUCKET + "/" + JSON_LOAD_FILE, TABLE_SCHEMA, FormatOptions.json());
    TableInfo tableInfo = TableInfo.of(tableId, externalTableDefinition);
    Table createdTable = bigquery.create(tableInfo);
    assertNotNull(createdTable);
    assertEquals(DATASET, createdTable.getTableId().getDataset());
    assertEquals(tableName, createdTable.getTableId().getTable());
    Table remoteTable = bigquery.getTable(DATASET, tableName);
    assertNotNull(remoteTable);
    assertTrue(remoteTable.getDefinition() instanceof ExternalTableDefinition);
    assertEquals(createdTable.getTableId(), remoteTable.getTableId());
    assertEquals(TABLE_SCHEMA, remoteTable.getDefinition().getSchema());
    QueryJobConfiguration config =
        QueryJobConfiguration.newBuilder(
                "SELECT TimestampField, StringField, IntegerArrayField, BooleanField FROM "
                    + DATASET
                    + "."
                    + tableName)
            .setDefaultDataset(DatasetId.of(DATASET))
            .setUseLegacySql(true)
            .build();
    TableResult result = bigquery.query(config);
    long integerValue = 0;
    int rowCount = 0;
    for (FieldValueList row : result.getValues()) {
      FieldValue timestampCell = row.get(0);
      assertEquals(timestampCell, row.get("TimestampField"));
      FieldValue stringCell = row.get(1);
      assertEquals(stringCell, row.get("StringField"));
      FieldValue integerCell = row.get(2);
      assertEquals(integerCell, row.get("IntegerArrayField"));
      FieldValue booleanCell = row.get(3);
      assertEquals(booleanCell, row.get("BooleanField"));

      assertEquals(FieldValue.Attribute.PRIMITIVE, timestampCell.getAttribute());
      assertEquals(FieldValue.Attribute.PRIMITIVE, stringCell.getAttribute());
      assertEquals(FieldValue.Attribute.PRIMITIVE, integerCell.getAttribute());
      assertEquals(FieldValue.Attribute.PRIMITIVE, booleanCell.getAttribute());
      assertEquals(1408452095220000L, timestampCell.getTimestampValue());
      assertEquals("stringValue", stringCell.getStringValue());
      assertEquals(integerValue, integerCell.getLongValue());
      assertEquals(false, booleanCell.getBooleanValue());
      integerValue = ~integerValue & 0x1;
      rowCount++;
    }
    assertEquals(4, rowCount);
    assertTrue(remoteTable.delete());
  }

  @Test
  public void testCreateViewTable() throws InterruptedException {
    String tableName = "test_create_view_table";
    TableId tableId = TableId.of(DATASET, tableName);
    ViewDefinition viewDefinition =
        ViewDefinition.newBuilder(
                String.format(
                    "SELECT TimestampField, StringField, BooleanField FROM %s.%s",
                    DATASET, TABLE_ID.getTable()))
            .setUseLegacySql(true)
            .build();
    TableInfo tableInfo = TableInfo.of(tableId, viewDefinition);
    Table createdTable = bigquery.create(tableInfo);
    assertNotNull(createdTable);
    assertEquals(DATASET, createdTable.getTableId().getDataset());
    assertEquals(tableName, createdTable.getTableId().getTable());
    Table remoteTable = bigquery.getTable(DATASET, tableName);
    assertNotNull(remoteTable);
    assertEquals(createdTable.getTableId(), remoteTable.getTableId());
    assertTrue(remoteTable.getDefinition() instanceof ViewDefinition);
    assertEquals(VIEW_SCHEMA, remoteTable.getDefinition().getSchema());
    QueryJobConfiguration config =
        QueryJobConfiguration.newBuilder("SELECT * FROM " + tableName)
            .setDefaultDataset(DatasetId.of(DATASET))
            .setUseLegacySql(true)
            .build();
    TableResult result = bigquery.query(config);
    int rowCount = 0;
    for (FieldValueList row : result.getValues()) {
      FieldValue timestampCell = row.get(0);
      assertEquals(timestampCell, row.get("TimestampField"));
      FieldValue stringCell = row.get(1);
      assertEquals(stringCell, row.get("StringField"));
      FieldValue booleanCell = row.get(2);
      assertEquals(booleanCell, row.get("BooleanField"));
      assertEquals(FieldValue.Attribute.PRIMITIVE, timestampCell.getAttribute());
      assertEquals(FieldValue.Attribute.PRIMITIVE, stringCell.getAttribute());
      assertEquals(FieldValue.Attribute.PRIMITIVE, booleanCell.getAttribute());
      assertEquals(1408452095220000L, timestampCell.getTimestampValue());
      assertEquals("stringValue", stringCell.getStringValue());
      assertEquals(false, booleanCell.getBooleanValue());
      rowCount++;
    }
    assertEquals(2, rowCount);
    assertTrue(remoteTable.delete());
  }

  @Test
  public void testCreateMaterializedViewTable() {
    String tableName = "test_materialized_view_table";
    TableId tableId = TableId.of(DATASET, tableName);
    MaterializedViewDefinition viewDefinition =
        MaterializedViewDefinition.newBuilder(
                String.format(
                    "SELECT MAX(TimestampField) AS TimestampField,StringField, MAX(BooleanField) AS BooleanField FROM %s.%s.%s GROUP BY StringField",
                    PROJECT_ID, DATASET, TABLE_ID.getTable()))
            .build();
    TableInfo tableInfo = TableInfo.of(tableId, viewDefinition);
    Table createdTable = bigquery.create(tableInfo);
    assertNotNull(createdTable);
    assertEquals(DATASET, createdTable.getTableId().getDataset());
    assertEquals(tableName, createdTable.getTableId().getTable());
    Table remoteTable = bigquery.getTable(DATASET, tableName);
    assertNotNull(remoteTable);
    assertEquals(createdTable.getTableId(), remoteTable.getTableId());
    assertEquals(createdTable.getTableId(), remoteTable.getTableId());
    assertTrue(remoteTable.getDefinition() instanceof MaterializedViewDefinition);
    assertEquals(VIEW_SCHEMA, remoteTable.getDefinition().getSchema());
    assertTrue(remoteTable.delete());
  }

  @Test
  public void testTableIAM() {
    String tableName = "test_iam_table";
    TableId tableId = TableId.of(DATASET, tableName);
    StandardTableDefinition tableDefinition =
        StandardTableDefinition.newBuilder().setSchema(TABLE_SCHEMA).build();

    bigquery.create(TableInfo.of(tableId, tableDefinition));

    // Check we have some of the expected default permissions as we created the table.
    List<String> checkedPerms =
        ImmutableList.<String>of(
            "bigquery.tables.get", "bigquery.tables.getData", "bigquery.tables.update");
    List<String> grantedPerms = bigquery.testIamPermissions(tableId, checkedPerms);
    assertEquals(checkedPerms, grantedPerms);

    // get and modify policy
    Policy policy = bigquery.getIamPolicy(tableId);
    Policy editedPolicy =
        policy
            .toBuilder()
            .addIdentity(Role.of("roles/bigquery.dataViewer"), Identity.allUsers())
            .build();
    Policy updatedPolicy = bigquery.setIamPolicy(tableId, editedPolicy);
    // We should have a different etag, so the policies aren't strictly equal
    assertNotEquals(updatedPolicy, editedPolicy);
    // However, the bindings should be.
    assertEquals(updatedPolicy.getBindingsList(), editedPolicy.getBindingsList());
  }

  @Test
  public void testListTables() {
    String tableName = "test_list_tables";
    StandardTableDefinition tableDefinition = StandardTableDefinition.of(TABLE_SCHEMA);
    TableInfo tableInfo = TableInfo.of(TableId.of(DATASET, tableName), tableDefinition);
    Table createdTable = bigquery.create(tableInfo);
    assertNotNull(createdTable);
    Page<Table> tables = bigquery.listTables(DATASET);
    boolean found = false;
    Iterator<Table> tableIterator = tables.getValues().iterator();
    while (tableIterator.hasNext() && !found) {
      if (tableIterator.next().getTableId().equals(createdTable.getTableId())) {
        found = true;
      }
    }
    assertTrue(found);
    assertTrue(createdTable.delete());
  }

  @Test
  public void testListTablesWithPartitioning() {
    String tableName = "test_list_tables_partitioning";
    TimePartitioning timePartitioning = TimePartitioning.of(Type.DAY, EXPIRATION_MS);
    StandardTableDefinition tableDefinition =
        StandardTableDefinition.newBuilder()
            .setSchema(TABLE_SCHEMA)
            .setTimePartitioning(timePartitioning)
            .build();
    TableInfo tableInfo = TableInfo.of(TableId.of(DATASET, tableName), tableDefinition);
    Table createdPartitioningTable = bigquery.create(tableInfo);
    assertNotNull(createdPartitioningTable);
    try {
      Page<Table> tables = bigquery.listTables(DATASET);
      boolean found = false;
      Iterator<Table> tableIterator = tables.getValues().iterator();
      while (tableIterator.hasNext() && !found) {
        StandardTableDefinition standardTableDefinition = tableIterator.next().getDefinition();
        if (standardTableDefinition.getTimePartitioning() != null
            && standardTableDefinition.getTimePartitioning().getType().equals(Type.DAY)
            && standardTableDefinition
                .getTimePartitioning()
                .getExpirationMs()
                .equals(EXPIRATION_MS)) {
          found = true;
        }
      }
      assertTrue(found);
    } finally {
      createdPartitioningTable.delete();
    }
  }

  @Test
  public void testListTablesWithRangePartitioning() {
    String tableName = "test_list_tables_range_partitioning";
    StandardTableDefinition tableDefinition =
        StandardTableDefinition.newBuilder()
            .setSchema(TABLE_SCHEMA)
            .setRangePartitioning(RANGE_PARTITIONING)
            .build();
    TableInfo tableInfo = TableInfo.of(TableId.of(DATASET, tableName), tableDefinition);
    Table createdRangePartitioningTable = bigquery.create(tableInfo);
    assertNotNull(createdRangePartitioningTable);
    try {
      Page<Table> tables = bigquery.listTables(DATASET);
      boolean found = false;
      Iterator<Table> tableIterator = tables.getValues().iterator();
      while (tableIterator.hasNext() && !found) {
        StandardTableDefinition standardTableDefinition = tableIterator.next().getDefinition();
        if (standardTableDefinition.getRangePartitioning() != null) {
          assertEquals(RANGE_PARTITIONING, standardTableDefinition.getRangePartitioning());
          assertEquals(RANGE, standardTableDefinition.getRangePartitioning().getRange());
          assertEquals("IntegerField", standardTableDefinition.getRangePartitioning().getField());
          found = true;
        }
      }
      assertTrue(found);
    } finally {
      createdRangePartitioningTable.delete();
    }
  }

  @Test
  public void testListPartitions() throws InterruptedException {
    String tableName = "test_table_partitions_" + UUID.randomUUID().toString().substring(0, 8);
    Date date = Date.fromJavaUtilDate(new java.util.Date());
    String partitionDate = date.toString().replaceAll("-", "");
    TableId tableId = TableId.of(DATASET, tableName + "$" + partitionDate);
    String query =
        String.format(
            "CREATE OR REPLACE TABLE  %s.%s ( StringField STRING )"
                + " PARTITION BY DATE(_PARTITIONTIME) "
                + "OPTIONS( partition_expiration_days=1)",
            DATASET, tableName);
    Job job = bigquery.create(JobInfo.of(QueryJobConfiguration.newBuilder(query).build()));
    job.waitFor();
    assertTrue(job.isDone());
    Map<String, Object> row = new HashMap<>();
    row.put("StringField", "StringValue");
    InsertAllRequest request = InsertAllRequest.newBuilder(tableId).addRow(row).build();
    InsertAllResponse response = bigquery.insertAll(request);
    assertFalse(response.hasErrors());
    assertEquals(0, response.getInsertErrors().size());
    List<String> partitions = bigquery.listPartitions(TableId.of(DATASET, tableName));
    assertEquals(1, partitions.size());
    bigquery.delete(tableId);
  }

  @Test
  public void testUpdateTable() {
    String tableName = "test_update_table";
    StandardTableDefinition tableDefinition = StandardTableDefinition.of(TABLE_SCHEMA);
    TableInfo tableInfo =
        TableInfo.newBuilder(TableId.of(DATASET, tableName), tableDefinition)
            .setDescription("Some Description")
            .setLabels(Collections.singletonMap("a", "b"))
            .build();
    Table createdTable = bigquery.create(tableInfo);
    assertThat(createdTable.getDescription()).isEqualTo("Some Description");
    assertThat(createdTable.getLabels()).containsExactly("a", "b");

    Map<String, String> updateLabels = new HashMap<>();
    updateLabels.put("x", "y");
    updateLabels.put("a", null);
    Table updatedTable =
        bigquery.update(
            createdTable
                .toBuilder()
                .setDescription("Updated Description")
                .setLabels(updateLabels)
                .build());
    assertThat(updatedTable.getDescription()).isEqualTo("Updated Description");
    assertThat(updatedTable.getLabels()).containsExactly("x", "y");

    updatedTable = bigquery.update(updatedTable.toBuilder().setLabels(null).build());
    assertThat(updatedTable.getLabels()).isEmpty();
    assertThat(createdTable.delete()).isTrue();
  }

  @Test
  public void testUpdateTimePartitioning() {
    String tableName = "testUpdateTimePartitioning";
    TableId tableId = TableId.of(DATASET, tableName);
    StandardTableDefinition tableDefinition =
        StandardTableDefinition.newBuilder()
            .setSchema(TABLE_SCHEMA)
            .setTimePartitioning(TimePartitioning.of(Type.DAY))
            .build();

    Table table = bigquery.create(TableInfo.of(tableId, tableDefinition));
    TableDefinition definition = table.getDefinition();
    assertThat(definition).isInstanceOf(StandardTableDefinition.class);
    assertThat(((StandardTableDefinition) definition).getTimePartitioning().getExpirationMs())
        .isNull();

    table =
        table
            .toBuilder()
            .setDefinition(
                tableDefinition
                    .toBuilder()
                    .setTimePartitioning(TimePartitioning.of(Type.DAY, 42L))
                    .build())
            .build()
            .update(BigQuery.TableOption.fields(BigQuery.TableField.TIME_PARTITIONING));
    TableDefinition updatedDefinition = table.getDefinition();
    assertThat(
            ((StandardTableDefinition) updatedDefinition).getTimePartitioning().getExpirationMs())
        .isEqualTo(42L);

    table =
        table
            .toBuilder()
            .setDefinition(
                tableDefinition
                    .toBuilder()
                    .setTimePartitioning(TimePartitioning.of(Type.DAY))
                    .build())
            .build()
            .update(BigQuery.TableOption.fields(BigQuery.TableField.TIME_PARTITIONING));
    assertThat(((StandardTableDefinition) definition).getTimePartitioning().getExpirationMs())
        .isNull();

    table.delete();
  }

  @Test
  public void testUpdateTableWithSelectedFields() {
    String tableName = "test_update_with_selected_fields_table";
    StandardTableDefinition tableDefinition = StandardTableDefinition.of(TABLE_SCHEMA);
    TableInfo tableInfo = TableInfo.of(TableId.of(DATASET, tableName), tableDefinition);
    Table createdTable = bigquery.create(tableInfo);
    assertNotNull(createdTable);
    Table updatedTable =
        bigquery.update(
            tableInfo.toBuilder().setDescription("newDescr").build(),
            TableOption.fields(TableField.DESCRIPTION));
    assertTrue(updatedTable.getDefinition() instanceof StandardTableDefinition);
    assertEquals(DATASET, updatedTable.getTableId().getDataset());
    assertEquals(tableName, updatedTable.getTableId().getTable());
    assertEquals("newDescr", updatedTable.getDescription());
    assertNull(updatedTable.getDefinition().getSchema());
    assertNull(updatedTable.getLastModifiedTime());
    assertNull(updatedTable.<StandardTableDefinition>getDefinition().getNumBytes());
    assertNull(updatedTable.<StandardTableDefinition>getDefinition().getNumLongTermBytes());
    assertNull(updatedTable.<StandardTableDefinition>getDefinition().getNumRows());
    assertTrue(createdTable.delete());
  }

  @Test
  public void testUpdateNonExistingTable() {
    TableInfo tableInfo =
        TableInfo.of(
            TableId.of(DATASET, "test_update_non_existing_table"),
            StandardTableDefinition.of(SIMPLE_SCHEMA));
    try {
      bigquery.update(tableInfo);
      fail("BigQueryException was expected");
    } catch (BigQueryException e) {
      BigQueryError error = e.getError();
      assertNotNull(error);
      assertEquals("notFound", error.getReason());
      assertNotNull(error.getMessage());
    }
  }

  @Test
  public void testDeleteNonExistingTable() {
    assertFalse(bigquery.delete("test_delete_non_existing_table"));
  }

  @Test
  public void testDeleteJob() {
    String query = "SELECT 17 as foo";
    QueryJobConfiguration config = QueryJobConfiguration.of(query);
    String jobName = "jobId_" + UUID.randomUUID().toString();
    JobId jobId =
        JobId.newBuilder().setLocation("us-east1").setJob(jobName).setProject(PROJECT_ID).build();
    Job createdJob = bigquery.create(JobInfo.of(jobId, config));
    Job remoteJob = bigquery.getJob(createdJob.getJobId());
    assertEquals(createdJob.getJobId(), remoteJob.getJobId());
    assertTrue(bigquery.delete(jobId));
    assertNull(bigquery.getJob(jobId));
  }

  @Test
  public void testInsertAll() throws IOException {
    String tableName = "test_insert_all_table";
    StandardTableDefinition tableDefinition = StandardTableDefinition.of(TABLE_SCHEMA);
    TableInfo tableInfo = TableInfo.of(TableId.of(DATASET, tableName), tableDefinition);
    assertNotNull(bigquery.create(tableInfo));
    ImmutableMap.Builder<String, Object> builder1 = ImmutableMap.builder();
    builder1.put("TimestampField", "2014-08-19 07:41:35.220 -05:00");
    builder1.put("StringField", "stringValue");
    builder1.put("IntegerArrayField", ImmutableList.of(0, 1));
    builder1.put("BooleanField", false);
    builder1.put("BytesField", BYTES_BASE64);
    builder1.put(
        "RecordField",
        ImmutableMap.of(
            "TimestampField",
            "1969-07-20 20:18:04 UTC",
            "IntegerArrayField",
            ImmutableList.of(1, 0),
            "BooleanField",
            true,
            "BytesField",
            BYTES_BASE64));
    builder1.put("IntegerField", 5);
    builder1.put("FloatField", 1.2);
    builder1.put("GeographyField", "POINT(-122.350220 47.649154)");
    builder1.put("NumericField", new BigDecimal("123456789.123456789"));
    ImmutableMap.Builder<String, Object> builder2 = ImmutableMap.builder();
    builder2.put("TimestampField", "2014-08-19 07:41:35.220 -05:00");
    builder2.put("StringField", "stringValue");
    builder2.put("IntegerArrayField", ImmutableList.of(0, 1));
    builder2.put("BooleanField", false);
    builder2.put("BytesField", BYTES_BASE64);
    builder2.put(
        "RecordField",
        ImmutableMap.of(
            "TimestampField",
            "1969-07-20 20:18:04 UTC",
            "IntegerArrayField",
            ImmutableList.of(1, 0),
            "BooleanField",
            true,
            "BytesField",
            BYTES_BASE64));
    builder2.put("IntegerField", 5);
    builder2.put("FloatField", 1.2);
    builder2.put("GeographyField", "POINT(-122.350220 47.649154)");
    builder2.put("NumericField", new BigDecimal("123456789.123456789"));
    InsertAllRequest request =
        InsertAllRequest.newBuilder(tableInfo.getTableId())
            .addRow(builder1.build())
            .addRow(builder2.build())
            .build();
    InsertAllResponse response = bigquery.insertAll(request);
    assertFalse(response.hasErrors());
    assertEquals(0, response.getInsertErrors().size());
    assertTrue(bigquery.delete(TableId.of(DATASET, tableName)));
  }

  @Test
  public void testInsertAllWithSuffix() throws InterruptedException {
    String tableName = "test_insert_all_with_suffix_table";
    StandardTableDefinition tableDefinition = StandardTableDefinition.of(TABLE_SCHEMA);
    TableInfo tableInfo = TableInfo.of(TableId.of(DATASET, tableName), tableDefinition);
    assertNotNull(bigquery.create(tableInfo));
    ImmutableMap.Builder<String, Object> builder1 = ImmutableMap.builder();
    builder1.put("TimestampField", "2014-08-19 07:41:35.220 -05:00");
    builder1.put("StringField", "stringValue");
    builder1.put("IntegerArrayField", ImmutableList.of(0, 1));
    builder1.put("BooleanField", false);
    builder1.put("BytesField", BYTES_BASE64);
    builder1.put(
        "RecordField",
        ImmutableMap.of(
            "TimestampField",
            "1969-07-20 20:18:04 UTC",
            "IntegerArrayField",
            ImmutableList.of(1, 0),
            "BooleanField",
            true,
            "BytesField",
            BYTES_BASE64));
    builder1.put("IntegerField", 5);
    builder1.put("FloatField", 1.2);
    builder1.put("GeographyField", "POINT(-122.350220 47.649154)");
    builder1.put("NumericField", new BigDecimal("123456789.123456789"));
    ImmutableMap.Builder<String, Object> builder2 = ImmutableMap.builder();
    builder2.put("TimestampField", "2014-08-19 07:41:35.220 -05:00");
    builder2.put("StringField", "stringValue");
    builder2.put("IntegerArrayField", ImmutableList.of(0, 1));
    builder2.put("BooleanField", false);
    builder2.put("BytesField", BYTES_BASE64);
    builder2.put(
        "RecordField",
        ImmutableMap.of(
            "TimestampField",
            "1969-07-20 20:18:04 UTC",
            "IntegerArrayField",
            ImmutableList.of(1, 0),
            "BooleanField",
            true,
            "BytesField",
            BYTES_BASE64));
    builder2.put("IntegerField", 5);
    builder2.put("FloatField", 1.2);
    builder2.put("GeographyField", "POINT(-122.350220 47.649154)");
    builder2.put("NumericField", new BigDecimal("123456789.123456789"));
    InsertAllRequest request =
        InsertAllRequest.newBuilder(tableInfo.getTableId())
            .addRow(builder1.build())
            .addRow(builder2.build())
            .setTemplateSuffix("_suffix")
            .build();
    InsertAllResponse response = bigquery.insertAll(request);
    assertFalse(response.hasErrors());
    assertEquals(0, response.getInsertErrors().size());
    String newTableName = tableName + "_suffix";
    Table suffixTable = bigquery.getTable(DATASET, newTableName, TableOption.fields());
    // wait until the new table is created. If the table is never created the test will time-out
    while (suffixTable == null) {
      Thread.sleep(1000L);
      suffixTable = bigquery.getTable(DATASET, newTableName, TableOption.fields());
    }
    assertTrue(bigquery.delete(TableId.of(DATASET, tableName)));
    assertTrue(suffixTable.delete());
  }

  @Test
  public void testInsertAllWithErrors() {
    String tableName = "test_insert_all_with_errors_table";
    StandardTableDefinition tableDefinition = StandardTableDefinition.of(TABLE_SCHEMA);
    TableInfo tableInfo = TableInfo.of(TableId.of(DATASET, tableName), tableDefinition);
    assertNotNull(bigquery.create(tableInfo));
    ImmutableMap.Builder<String, Object> builder1 = ImmutableMap.builder();
    builder1.put("TimestampField", "2014-08-19 07:41:35.220 -05:00");
    builder1.put("StringField", "stringValue");
    builder1.put("IntegerArrayField", ImmutableList.of(0, 1));
    builder1.put("BooleanField", false);
    builder1.put("BytesField", BYTES_BASE64);
    builder1.put(
        "RecordField",
        ImmutableMap.of(
            "TimestampField",
            "1969-07-20 20:18:04 UTC",
            "IntegerArrayField",
            ImmutableList.of(1, 0),
            "BooleanField",
            true,
            "BytesField",
            BYTES_BASE64));
    builder1.put("IntegerField", 5);
    builder1.put("FloatField", 1.2);
    builder1.put("GeographyField", "POINT(-122.350220 47.649154)");
    builder1.put("NumericField", new BigDecimal("123456789.123456789"));
    ImmutableMap.Builder<String, Object> builder2 = ImmutableMap.builder();
    builder2.put("TimestampField", "invalidDate");
    builder2.put("StringField", "stringValue");
    builder2.put("IntegerArrayField", ImmutableList.of(0, 1));
    builder2.put("BooleanField", false);
    builder2.put("BytesField", BYTES_BASE64);
    builder2.put(
        "RecordField",
        ImmutableMap.of(
            "TimestampField",
            "1969-07-20 20:18:04 UTC",
            "IntegerArrayField",
            ImmutableList.of(1, 0),
            "BooleanField",
            true,
            "BytesField",
            BYTES_BASE64));
    builder2.put("IntegerField", 5);
    builder2.put("FloatField", 1.2);
    builder2.put("GeographyField", "POINT(-122.350220 47.649154)");
    builder2.put("NumericField", new BigDecimal("123456789.123456789"));
    ImmutableMap.Builder<String, Object> builder3 = ImmutableMap.builder();
    builder3.put("TimestampField", "2014-08-19 07:41:35.220 -05:00");
    builder3.put("StringField", "stringValue");
    builder3.put("IntegerArrayField", ImmutableList.of(0, 1));
    builder3.put("BooleanField", false);
    builder3.put("BytesField", BYTES_BASE64);
    InsertAllRequest request =
        InsertAllRequest.newBuilder(tableInfo.getTableId())
            .addRow(builder1.build())
            .addRow(builder2.build())
            .addRow(builder3.build())
            .setSkipInvalidRows(true)
            .build();
    InsertAllResponse response = bigquery.insertAll(request);
    assertTrue(response.hasErrors());
    assertEquals(2, response.getInsertErrors().size());
    assertNotNull(response.getErrorsFor(1L));
    assertNotNull(response.getErrorsFor(2L));
    assertTrue(bigquery.delete(TableId.of(DATASET, tableName)));
  }

  @Test
  public void testListAllTableData() {
    Page<FieldValueList> rows = bigquery.listTableData(TABLE_ID);
    int rowCount = 0;
    for (FieldValueList row : rows.getValues()) {
      FieldValue timestampCell = row.get(0);
      FieldValue stringCell = row.get(1);
      FieldValue integerArrayCell = row.get(2);
      FieldValue booleanCell = row.get(3);
      FieldValue bytesCell = row.get(4);
      FieldValue recordCell = row.get(5);
      FieldValue integerCell = row.get(6);
      FieldValue floatCell = row.get(7);
      FieldValue geographyCell = row.get(8);
      FieldValue numericCell = row.get(9);
      assertEquals(FieldValue.Attribute.PRIMITIVE, timestampCell.getAttribute());
      assertEquals(FieldValue.Attribute.PRIMITIVE, stringCell.getAttribute());
      assertEquals(FieldValue.Attribute.REPEATED, integerArrayCell.getAttribute());
      assertEquals(FieldValue.Attribute.PRIMITIVE, booleanCell.getAttribute());
      assertEquals(FieldValue.Attribute.PRIMITIVE, bytesCell.getAttribute());
      assertEquals(FieldValue.Attribute.RECORD, recordCell.getAttribute());
      assertEquals(FieldValue.Attribute.PRIMITIVE, integerCell.getAttribute());
      assertEquals(FieldValue.Attribute.PRIMITIVE, floatCell.getAttribute());
      assertEquals(FieldValue.Attribute.PRIMITIVE, geographyCell.getAttribute());
      assertEquals(FieldValue.Attribute.PRIMITIVE, numericCell.getAttribute());
      assertEquals(1408452095220000L, timestampCell.getTimestampValue());
      assertEquals("stringValue", stringCell.getStringValue());
      assertEquals(0, integerArrayCell.getRepeatedValue().get(0).getLongValue());
      assertEquals(1, integerArrayCell.getRepeatedValue().get(1).getLongValue());
      assertEquals(false, booleanCell.getBooleanValue());
      assertArrayEquals(BYTES, bytesCell.getBytesValue());
      assertEquals(-14182916000000L, recordCell.getRecordValue().get(0).getTimestampValue());
      assertTrue(recordCell.getRecordValue().get(1).isNull());
      assertEquals(1, recordCell.getRecordValue().get(2).getRepeatedValue().get(0).getLongValue());
      assertEquals(0, recordCell.getRecordValue().get(2).getRepeatedValue().get(1).getLongValue());
      assertEquals(true, recordCell.getRecordValue().get(3).getBooleanValue());
      assertEquals(3, integerCell.getLongValue());
      assertEquals(1.2, floatCell.getDoubleValue(), 0.0001);
      assertEquals("POINT(-122.35022 47.649154)", geographyCell.getStringValue());
      assertEquals(new BigDecimal("123456.789012345"), numericCell.getNumericValue());
      rowCount++;
    }
    assertEquals(2, rowCount);
  }

  @Test
  public void testListPageWithStartIndex() {
    String tableName = "midyear_population_agespecific";
    TableId tableId = TableId.of(PUBLIC_PROJECT, PUBLIC_DATASET, tableName);
    Table table = bigquery.getTable(tableId);
    long numRows = table.getNumRows().longValue();
    Page<FieldValueList> tableResult =
        bigquery.listTableData(
            tableId,
            BigQuery.TableDataListOption.startIndex(numRows - 300_000L),
            BigQuery.TableDataListOption.pageSize(600_000L));
    assertNotNull(tableResult.getNextPageToken());
    long totalRows = ((Collection<?>) tableResult.getValues()).size();
    tableResult = tableResult.getNextPage();
    totalRows = totalRows + ((Collection<?>) tableResult.getValues()).size();
    assertNull(tableResult.getNextPageToken());
    assertEquals(300_000L, totalRows);
  }

  @Test
  public void testModelLifecycle() throws InterruptedException {

    String modelName = RemoteBigQueryHelper.generateModelName();

    // Create a model using SQL.
    String sql =
        "CREATE MODEL `"
            + MODEL_DATASET
            + "."
            + modelName
            + "`"
            + "OPTIONS ( "
            + "model_type='linear_reg', "
            + "max_iteration=1, "
            + "learn_rate=0.4, "
            + "learn_rate_strategy='constant' "
            + ") AS ( "
            + "	SELECT 'a' AS f1, 2.0 AS label "
            + "UNION ALL "
            + "SELECT 'b' AS f1, 3.8 AS label "
            + ")";

    QueryJobConfiguration config = QueryJobConfiguration.newBuilder(sql).build();
    Job job = bigquery.create(JobInfo.of(JobId.of(), config));
    job.waitFor();
    assertNull(job.getStatus().getError());

    // Model is created.  Fetch.
    ModelId modelId = ModelId.of(MODEL_DATASET, modelName);
    Model model = bigquery.getModel(modelId);
    assertNotNull(model);
    assertEquals(model.getModelType(), "LINEAR_REGRESSION");
    // Compare the extended model metadata.
    assertEquals(model.getFeatureColumns().get(0).getName(), "f1");
    assertEquals(model.getLabelColumns().get(0).getName(), "predicted_label");
    assertEquals(
        model.getTrainingRuns().get(0).getTrainingOptions().getLearnRateStrategy(), "CONSTANT");

    // Mutate metadata.
    ModelInfo info = model.toBuilder().setDescription("TEST").build();
    Model afterUpdate = bigquery.update(info);
    assertEquals(afterUpdate.getDescription(), "TEST");

    // Ensure model is present in listModels.
    Page<Model> models = bigquery.listModels(MODEL_DATASET);
    Boolean found = false;
    for (Model m : models.getValues()) {
      if (m.getModelId().getModel().equals(modelName)) {
        found = true;
        break;
      }
    }
    assertTrue(found);

    // Delete the model.
    assertTrue(bigquery.delete(modelId));
  }

  @Test
  public void testEmptyListModels() {
    String datasetId = "test_empty_dataset_list_models_" + RANDOM_ID;
    assertNotNull(bigquery.create(DatasetInfo.of(datasetId)));
    Page<Model> models = bigquery.listModels(datasetId, BigQuery.ModelListOption.pageSize(100));
    assertEquals(0, Iterables.size(models.getValues()));
    assertFalse(models.hasNextPage());
    assertNull(models.getNextPageToken());
    assertTrue(bigquery.delete(datasetId));
  }

  @Test
  public void testEmptyListRoutines() {
    String datasetId = "test_empty_dataset_list_routines_" + RANDOM_ID;
    assertNotNull(bigquery.create(DatasetInfo.of(datasetId)));
    Page<Routine> routines =
        bigquery.listRoutines(datasetId, BigQuery.RoutineListOption.pageSize(100));
    assertEquals(0, Iterables.size(routines.getValues()));
    assertFalse(routines.hasNextPage());
    assertNull(routines.getNextPageToken());
    assertTrue(bigquery.delete(datasetId));
  }

  @Test
  public void testRoutineLifecycle() throws InterruptedException {
    String routineName = RemoteBigQueryHelper.generateRoutineName();
    // Create a routine using SQL.
    String sql =
        "CREATE FUNCTION `" + ROUTINE_DATASET + "." + routineName + "`" + "(x INT64) AS (x * 3)";
    QueryJobConfiguration config = QueryJobConfiguration.newBuilder(sql).build();
    Job job = bigquery.create(JobInfo.of(JobId.of(), config));
    job.waitFor();
    assertNull(job.getStatus().getError());

    // Routine is created.  Fetch.
    RoutineId routineId = RoutineId.of(ROUTINE_DATASET, routineName);
    Routine routine = bigquery.getRoutine(routineId);
    assertNotNull(routine);
    assertEquals(routine.getRoutineType(), "SCALAR_FUNCTION");

    // Mutate metadata.
    RoutineInfo newInfo =
        routine
            .toBuilder()
            .setBody("x * 4")
            .setReturnType(routine.getReturnType())
            .setArguments(routine.getArguments())
            .setRoutineType(routine.getRoutineType())
            .build();
    Routine afterUpdate = bigquery.update(newInfo);
    assertEquals(afterUpdate.getBody(), "x * 4");

    // Ensure routine is present in listRoutines.
    Page<Routine> routines = bigquery.listRoutines(ROUTINE_DATASET);
    Boolean found = false;
    for (Routine r : routines.getValues()) {
      if (r.getRoutineId().getRoutine().equals(routineName)) {
        found = true;
        break;
      }
    }
    assertTrue(found);

    // Delete the routine.
    assertTrue(bigquery.delete(routineId));
  }

  @Test
  public void testRoutineAPICreation() {
    String routineName = RemoteBigQueryHelper.generateRoutineName();
    RoutineId routineId = RoutineId.of(ROUTINE_DATASET, routineName);
    RoutineInfo routineInfo =
        RoutineInfo.newBuilder(routineId)
            .setRoutineType("SCALAR_FUNCTION")
            .setBody("x * 3")
            .setLanguage("SQL")
            .setArguments(
                ImmutableList.of(
                    RoutineArgument.newBuilder()
                        .setName("x")
                        .setDataType(StandardSQLDataType.newBuilder("INT64").build())
                        .build()))
            .build();

    Routine routine = bigquery.create(routineInfo);
    assertNotNull(routine);
    assertEquals(routine.getRoutineType(), "SCALAR_FUNCTION");
  }

  @Test
  public void testRoutineAPICreationJavascriptUDF() {
    String routineName = RemoteBigQueryHelper.generateRoutineName();
    RoutineId routineId = RoutineId.of(ROUTINE_DATASET, routineName);
    RoutineInfo routineInfo =
        RoutineInfo.newBuilder(routineId)
            .setLanguage("JAVASCRIPT")
            .setRoutineType("SCALAR_FUNCTION")
            .setDeterminismLevel("DETERMINISTIC")
            .setArguments(
                ImmutableList.of(
                    RoutineArgument.newBuilder()
                        .setName("instr")
                        .setKind("FIXED_TYPE")
                        .setDataType(StandardSQLDataType.newBuilder("STRING").build())
                        .build()))
            .setReturnType(StandardSQLDataType.newBuilder("STRING").build())
            .setBody("return instr.toUpperCase();")
            .build();

    Routine routine = bigquery.create(routineInfo);
    assertNotNull(routine);
    assertEquals(routine.getLanguage(), "JAVASCRIPT");
    assertEquals(routine.getDeterminismLevel(), "DETERMINISTIC");
    assertEquals(routine.getRoutineType(), "SCALAR_FUNCTION");
    assertEquals(routine.getReturnType(), StandardSQLDataType.newBuilder("STRING").build());
  }

  @Test
  public void testRoutineAPICreationTVF() {
    String routineName = RemoteBigQueryHelper.generateRoutineName();
    RoutineId routineId = RoutineId.of(ROUTINE_DATASET, routineName);
    List<StandardSQLField> columns =
        ImmutableList.of(
            StandardSQLField.newBuilder("x", StandardSQLDataType.newBuilder("INT64").build())
                .build());
    StandardSQLTableType returnTableType = StandardSQLTableType.newBuilder(columns).build();
    RoutineInfo routineInfo =
        RoutineInfo.newBuilder(routineId)
            .setRoutineType("TABLE_VALUED_FUNCTION")
            .setLanguage("SQL")
            .setArguments(
                ImmutableList.of(
                    RoutineArgument.newBuilder()
                        .setName("filter")
                        .setDataType(StandardSQLDataType.newBuilder("INT64").build())
                        .build()))
            .setReturnTableType(returnTableType)
            .setBody("SELECT x FROM UNNEST([1,2,3]) x WHERE x = filter")
            .build();
    Routine routine = bigquery.create(routineInfo);
    assertNotNull(routine);
    assertEquals(routine.getRoutineType(), "TABLE_VALUED_FUNCTION");
    assertEquals(routine.getReturnTableType(), returnTableType);
  }

  @Test
  public void testAuthorizeRoutine() {
    String routineName = RemoteBigQueryHelper.generateRoutineName();
    RoutineId routineId = RoutineId.of(PROJECT_ID, ROUTINE_DATASET, routineName);
    RoutineInfo routineInfo =
        RoutineInfo.newBuilder(routineId)
            .setRoutineType("SCALAR_FUNCTION")
            .setBody("x * 3")
            .setLanguage("SQL")
            .setArguments(
                ImmutableList.of(
                    RoutineArgument.newBuilder()
                        .setName("x")
                        .setDataType(StandardSQLDataType.newBuilder("INT64").build())
                        .build()))
            .build();
    Routine routine = bigquery.create(routineInfo);
    assertNotNull(routine);
    assertEquals(routine.getRoutineType(), "SCALAR_FUNCTION");
    Dataset routineDataset = bigquery.getDataset(ROUTINE_DATASET);
    List<Acl> routineAcl = new ArrayList<>(routineDataset.getAcl());
    routineAcl.add(Acl.of(new Acl.Routine(routineId)));
    routineDataset = routineDataset.toBuilder().setAcl(routineAcl).build().update();
    assertEquals(routineAcl, routineDataset.getAcl());
  }

  @Test
  public void testAuthorizeDataset() {
    String datasetName = RemoteBigQueryHelper.generateDatasetName();
    DatasetId datasetId = DatasetId.of(PROJECT_ID, datasetName);
    List<String> targetTypes = ImmutableList.of("VIEWS");
    // Specify the acl which will be shared to the authorized dataset
    List<Acl> acl =
        ImmutableList.of(
            Acl.of(new Acl.Group("projectOwners"), Acl.Role.OWNER),
            Acl.of(new Acl.IamMember("allUsers"), Acl.Role.READER));
    DatasetInfo datasetInfo =
        DatasetInfo.newBuilder(datasetId).setAcl(acl).setDescription("shared Dataset").build();
    Dataset sharedDataset = bigquery.create(datasetInfo);
    assertNotNull(sharedDataset);
    assertEquals(sharedDataset.getDescription(), "shared Dataset");
    // Get the current metadata for the dataset you want to share by calling the datasets.get method
    List<Acl> sharedDatasetAcl = new ArrayList<>(sharedDataset.getAcl());

    // Create a new dataset to be authorized
    String authorizedDatasetName = RemoteBigQueryHelper.generateDatasetName();
    DatasetId authorizedDatasetId = DatasetId.of(PROJECT_ID, authorizedDatasetName);
    DatasetInfo authorizedDatasetInfo =
        DatasetInfo.newBuilder(authorizedDatasetId)
            .setDescription("new Dataset to be authorized by the sharedDataset")
            .build();
    Dataset authorizedDataset = bigquery.create(authorizedDatasetInfo);
    assertNotNull(authorizedDataset);
    assertEquals(
        authorizedDataset.getDescription(), "new Dataset to be authorized by the sharedDataset");

    // Add the new DatasetAccessEntry object to the existing sharedDatasetAcl list
    DatasetAclEntity datasetEntity = new DatasetAclEntity(authorizedDatasetId, targetTypes);
    sharedDatasetAcl.add(Acl.of(datasetEntity));

    // Update the dataset with the added authorization
    Dataset updatedDataset = sharedDataset.toBuilder().setAcl(sharedDatasetAcl).build().update();

    // Verify that the authorized dataset has been added
    assertEquals(sharedDatasetAcl, updatedDataset.getAcl());
  }

  @Test
  public void testSingleStatementsQueryException() throws InterruptedException {
    String invalidQuery =
        String.format("INSERT %s.%s VALUES('3', 10);", DATASET, TABLE_ID.getTable());
    try {
      bigquery.create(JobInfo.of(QueryJobConfiguration.of(invalidQuery))).waitFor();
      fail("BigQueryException was expected");
    } catch (BigQueryException ex) {
      assertEquals("invalidQuery", ex.getReason());
      assertNotNull(ex.getMessage());
      BigQueryError error = ex.getError();
      assertEquals("invalidQuery", error.getReason());
      assertNotNull(error.getMessage());
    }
  }

  @Test
  public void testMultipleStatementsQueryException() throws InterruptedException {
    String invalidQuery =
        String.format(
            "INSERT %s.%s VALUES('3', 10); DELETE %s.%s where c2=3;",
            DATASET, TABLE_ID.getTable(), DATASET, TABLE_ID.getTable());
    try {
      bigquery.create(JobInfo.of(QueryJobConfiguration.of(invalidQuery))).waitFor();
      fail("BigQueryException was expected");
    } catch (BigQueryException ex) {
      assertEquals("invalidQuery", ex.getReason());
      assertNotNull(ex.getMessage());
      BigQueryError error = ex.getError();
      assertEquals("invalidQuery", error.getReason());
      assertNotNull(error.getMessage());
    }
  }

  @Test
  public void testQuery() throws InterruptedException {
    String query = "SELECT TimestampField, StringField, BooleanField FROM " + TABLE_ID.getTable();
    QueryJobConfiguration config =
        QueryJobConfiguration.newBuilder(query).setDefaultDataset(DatasetId.of(DATASET)).build();
    Job job = bigquery.create(JobInfo.of(JobId.of(), config));

    TableResult result = job.getQueryResults();
    assertEquals(QUERY_RESULT_SCHEMA, result.getSchema());
    int rowCount = 0;
    for (FieldValueList row : result.getValues()) {
      FieldValue timestampCell = row.get(0);
      assertEquals(timestampCell, row.get("TimestampField"));
      FieldValue stringCell = row.get(1);
      assertEquals(stringCell, row.get("StringField"));
      FieldValue booleanCell = row.get(2);
      assertEquals(booleanCell, row.get("BooleanField"));
      assertEquals(FieldValue.Attribute.PRIMITIVE, timestampCell.getAttribute());
      assertEquals(FieldValue.Attribute.PRIMITIVE, stringCell.getAttribute());
      assertEquals(FieldValue.Attribute.PRIMITIVE, booleanCell.getAttribute());
      assertEquals(1408452095220000L, timestampCell.getTimestampValue());
      assertEquals("stringValue", stringCell.getStringValue());
      assertEquals(false, booleanCell.getBooleanValue());
      rowCount++;
    }
    assertEquals(2, rowCount);

    Job job2 = bigquery.getJob(job.getJobId());
    JobStatistics.QueryStatistics statistics = job2.getStatistics();
    assertNotNull(statistics.getQueryPlan());
  }

  @Test
  public void testQueryTimeStamp() throws InterruptedException {
    String query = "SELECT TIMESTAMP '2022-01-24T23:54:25.095574Z'";
    Instant beforeQueryInstant = Instant.parse("2022-01-24T23:54:25.095574Z");
    long microsBeforeQuery =
        TimeUnit.SECONDS.toMicros(beforeQueryInstant.getEpochSecond())
            + TimeUnit.NANOSECONDS.toMicros(beforeQueryInstant.getNano());

    // Verify that timestamp remains the same when priority is set to INTERACTIVE
    TableResult result =
        bigquery.query(
            QueryJobConfiguration.newBuilder(query)
                .setDefaultDataset(DatasetId.of(DATASET))
                .setPriority(QueryJobConfiguration.Priority.INTERACTIVE)
                .build());
    for (FieldValueList row : result.getValues()) {
      FieldValue timeStampCell = row.get(0);
      long microsAfterQuery = timeStampCell.getTimestampValue();
      assertEquals(microsBeforeQuery, microsAfterQuery);
    }

    // Verify that timestamp remains the same without priority set to INTERACTIVE
    TableResult resultInteractive =
        bigquery.query(
            QueryJobConfiguration.newBuilder(query)
                .setDefaultDataset(DatasetId.of(DATASET))
                .build());
    for (FieldValueList row : resultInteractive.getValues()) {
      FieldValue timeStampCell = row.get(0);
      long microsAfterQuery = timeStampCell.getTimestampValue();
      assertEquals(microsBeforeQuery, microsAfterQuery);
    }
  }

  @Test
  public void testQueryCaseInsensitiveSchemaFieldByGetName() throws InterruptedException {
    String query = "SELECT TimestampField, StringField, BooleanField FROM " + TABLE_ID.getTable();
    QueryJobConfiguration config =
        QueryJobConfiguration.newBuilder(query).setDefaultDataset(DatasetId.of(DATASET)).build();
    Job job = bigquery.create(JobInfo.of(JobId.of(), config));

    TableResult result = job.getQueryResults();
    assertEquals(QUERY_RESULT_SCHEMA, result.getSchema());
    int rowCount = 0;
    for (FieldValueList row : result.getValues()) {
      FieldValue timestampCell = row.get(0);
      assertEquals(timestampCell, row.get("TimestampField"));
      assertEquals(timestampCell, row.get("timestampfield"));
      assertEquals(timestampCell, row.get("timeStampfIeld"));
      FieldValue stringCell = row.get(1);
      assertEquals(stringCell, row.get("StringField"));
      assertEquals(stringCell, row.get("stringfield"));
      assertEquals(stringCell, row.get("sTrinGfield"));
      FieldValue booleanCell = row.get(2);
      assertEquals(booleanCell, row.get("BooleanField"));
      assertEquals(booleanCell, row.get("booleanfield"));
      assertEquals(booleanCell, row.get("booLeanfielD"));
      rowCount++;
    }
    assertEquals(2, rowCount);
  }

  @Test
  public void testQueryExternalHivePartitioningOptionAutoLayout() throws InterruptedException {
    String tableName = "test_queryexternalhivepartition_autolayout_table";
    String sourceUri =
        "gs://" + CLOUD_SAMPLES_DATA + "/bigquery/hive-partitioning-samples/autolayout/*";
    String sourceUriPrefix =
        "gs://" + CLOUD_SAMPLES_DATA + "/bigquery/hive-partitioning-samples/autolayout/";
    HivePartitioningOptions hivePartitioningOptions =
        HivePartitioningOptions.newBuilder()
            .setMode("AUTO")
            .setRequirePartitionFilter(true)
            .setSourceUriPrefix(sourceUriPrefix)
            .build();
    TableId tableId = TableId.of(DATASET, tableName);
    ParquetOptions parquetOptions =
        ParquetOptions.newBuilder().setEnableListInference(true).setEnumAsString(true).build();
    ExternalTableDefinition externalTable =
        ExternalTableDefinition.newBuilder(sourceUri, FormatOptions.parquet())
            .setAutodetect(true)
            .setHivePartitioningOptions(hivePartitioningOptions)
            .setFormatOptions(parquetOptions)
            .build();
    assertNotNull(bigquery.create(TableInfo.of(tableId, externalTable)));
    String query =
        String.format(
            "SELECT COUNT(*) as ct FROM %s.%s WHERE dt=\"2020-11-15\"", DATASET, tableName);
    TableResult result = bigquery.query(QueryJobConfiguration.of(query));
    for (FieldValueList fieldValues : result.iterateAll()) {
      assertEquals(50, fieldValues.get("ct").getLongValue());
    }
    assertEquals(1, result.getTotalRows());
    assertTrue(bigquery.delete(tableId));
  }

  @Test
  public void testQueryExternalHivePartitioningOptionCustomLayout() throws InterruptedException {
    String tableName = "test_queryexternalhivepartition_customlayout_table";
    String sourceUri =
        "gs://" + CLOUD_SAMPLES_DATA + "/bigquery/hive-partitioning-samples/customlayout/*";
    String sourceUriPrefix =
        "gs://"
            + CLOUD_SAMPLES_DATA
            + "/bigquery/hive-partitioning-samples/customlayout/{pkey:STRING}/";
    ParquetOptions parquetOptions =
        ParquetOptions.newBuilder().setEnableListInference(true).setEnumAsString(true).build();
    HivePartitioningOptions hivePartitioningOptions =
        HivePartitioningOptions.newBuilder()
            .setMode("CUSTOM")
            .setRequirePartitionFilter(true)
            .setSourceUriPrefix(sourceUriPrefix)
            .build();
    TableId tableId = TableId.of(DATASET, tableName);
    ExternalTableDefinition externalTable =
        ExternalTableDefinition.newBuilder(sourceUri, FormatOptions.parquet())
            .setAutodetect(true)
            .setHivePartitioningOptions(hivePartitioningOptions)
            .setFormatOptions(parquetOptions)
            .build();
    assertNotNull(bigquery.create(TableInfo.of(tableId, externalTable)));
    String query =
        String.format("SELECT COUNT(*) as ct FROM %s.%s WHERE pkey=\"foo\"", DATASET, tableName);
    TableResult result = bigquery.query(QueryJobConfiguration.of(query));
    for (FieldValueList fieldValues : result.iterateAll()) {
      assertEquals(50, fieldValues.get("ct").getLongValue());
    }
    assertEquals(1, result.getTotalRows());
    assertTrue(bigquery.delete(tableId));
  }

  @Test
  public void testConnectionImplDryRun() throws SQLException {
    String query =
        String.format(
            "select StringField,  BigNumericField, BooleanField, BytesField, IntegerField, TimestampField, FloatField, NumericField, TimeField, DateField,  DateTimeField , GeographyField, RecordField.BytesField, RecordField.BooleanField, IntegerArrayField from %s where StringField = ? order by TimestampField",
            TABLE_ID_FASTQUERY_BQ_RESULTSET.getTable());
    ConnectionSettings connectionSettings =
        ConnectionSettings.newBuilder().setDefaultDataset(DatasetId.of(DATASET)).build();
    Connection connection = bigquery.createConnection(connectionSettings);
    BigQueryDryRunResult bigQueryDryRunResultSet = connection.dryRun(query);
    assertNotNull(bigQueryDryRunResultSet.getSchema());
    assertEquals(
        BQ_RESULTSET_EXPECTED_SCHEMA, bigQueryDryRunResultSet.getSchema()); // match the schema
    List<QueryParameter> queryParameters = bigQueryDryRunResultSet.getQueryParameters();
    List<QueryParameter> expectedQueryParameters =
        ImmutableList.of(
            new QueryParameter().setParameterType(new QueryParameterType().setType("STRING")));
    assertEquals(expectedQueryParameters, queryParameters);
  }

  @Test
  // This test case test the order of the records, making sure that the result is not jumbled up due
  // to the multithreaded BigQueryResultSet implementation
  public void testBQResultSetMultiThreadedOrder() throws SQLException {
    String query =
        "SELECT date FROM "
            + TABLE_ID_LARGE.getTable()
            + " where date is not null order by date asc limit 300000";
    ConnectionSettings connectionSettings =
        ConnectionSettings.newBuilder()
            .setDefaultDataset(DatasetId.of(DATASET))
            .setNumBufferedRows(10000L) // page size
            .build();
    Connection connection = bigquery.createConnection(connectionSettings);
    BigQueryResultSet bigQueryResultSet = connection.executeSelect(query);
    ResultSet rs = bigQueryResultSet.getResultSet();
    int cnt = 0;
    assertTrue(rs.next());
    ++cnt;
    java.sql.Date lastDate = rs.getDate(0);
    while (rs.next()) {
      assertNotNull(rs.getDate(0));
      assertTrue(rs.getDate(0).getTime() >= lastDate.getTime()); // sorted order is maintained
      lastDate = rs.getDate(0);
      ++cnt;
    }
    assertEquals(300000, cnt); // total 300000 rows should be read
  }

  @Test
  public void testBQResultSetPaginationSlowQuery() throws SQLException {
    String query =
        "SELECT date, county, state_name, confirmed_cases, deaths FROM "
            + TABLE_ID_LARGE.getTable()
            + " where date is not null and county is not null and state_name is not null order by date limit 300000";
    ConnectionSettings connectionSettings =
        ConnectionSettings.newBuilder()
            .setDefaultDataset(DatasetId.of(DATASET))
            .setNumBufferedRows(10000L) // page size
            .setJobTimeoutMs(
                15000L) // So that ConnectionImpl.isFastQuerySupported returns false, and the slow
            // query route gets executed
            .build();
    Connection connection = bigquery.createConnection(connectionSettings);
    BigQueryResultSet bigQueryResultSet = connection.executeSelect(query);
    ResultSet rs = bigQueryResultSet.getResultSet();
    int cnt = 0;
    while (rs.next()) { // pagination starts after approx 120,000 records
      assertNotNull(rs.getDate(0));
      assertNotNull(rs.getString(1));
      assertNotNull(rs.getString(2));
      assertTrue(rs.getInt(3) >= 0);
      assertTrue(rs.getInt(4) >= 0);
      ++cnt;
    }
    assertEquals(300000, cnt); // total 300000 rows should be read
  }

  @Test
  public void testExecuteSelectSinglePageTableRow() throws SQLException {
    String query =
        "select StringField,  BigNumericField, BooleanField, BytesField, IntegerField, TimestampField, FloatField, "
            + "NumericField, TimeField, DateField,  DateTimeField , GeographyField, RecordField.BytesField, RecordField.BooleanField, IntegerArrayField from "
            + TABLE_ID_FASTQUERY_BQ_RESULTSET.getTable()
            + " order by TimestampField";
    ConnectionSettings connectionSettings =
        ConnectionSettings.newBuilder().setDefaultDataset(DatasetId.of(DATASET)).build();
    Connection connection = bigquery.createConnection(connectionSettings);
    BigQueryResultSet bigQueryResultSet = connection.executeSelect(query);
    ResultSet rs = bigQueryResultSet.getResultSet();
    Schema sc = bigQueryResultSet.getSchema();

    assertEquals(BQ_RESULTSET_EXPECTED_SCHEMA, sc); // match the schema
    assertEquals(2, bigQueryResultSet.getTotalRows()); // Expecting 2 rows

    assertTrue(rs.next()); // first row
    // checking for the null or 0 column values
    assertNull(rs.getString("StringField"));
    assertTrue(rs.getDouble("BigNumericField") == 0.0d);
    assertFalse(rs.getBoolean("BooleanField"));
    assertNull(rs.getBytes("BytesField"));
    assertEquals(rs.getInt("IntegerField"), 0);
    assertNull(rs.getTimestamp("TimestampField"));
    assertNull(rs.getDate("DateField"));
    assertTrue(rs.getDouble("FloatField") == 0.0d);
    assertTrue(rs.getDouble("NumericField") == 0.0d);
    assertNull(rs.getTime("TimeField"));
    assertNull(rs.getString("DateTimeField"));
    assertNull(rs.getString("GeographyField"));
    assertNull(rs.getBytes("BytesField_1"));
    assertFalse(rs.getBoolean("BooleanField_1"));

    assertTrue(rs.next()); // second row
    // second row is non null, comparing the values
    assertEquals("StringValue1", rs.getString("StringField"));
    assertTrue(rs.getDouble("BigNumericField") == 0.3333333333333333d);
    assertFalse(rs.getBoolean("BooleanField"));
    assertNotNull(rs.getBytes("BytesField"));
    assertEquals(1, rs.getInt("IntegerField"));
    assertEquals(1534680695123L, rs.getTimestamp("TimestampField").getTime());
    assertEquals(java.sql.Date.valueOf("2018-08-19"), rs.getDate("DateField"));
    assertTrue(rs.getDouble("FloatField") == 10.1d);
    assertTrue(rs.getDouble("NumericField") == 100.0d);
    assertEquals(Time.valueOf(LocalTime.of(12, 11, 35, 123456)), rs.getTime("TimeField"));
    assertEquals("2018-08-19T12:11:35.123456", rs.getString("DateTimeField"));
    assertEquals("POINT(-122.35022 47.649154)", rs.getString("GeographyField"));
    assertNotNull(rs.getBytes("BytesField_1"));
    assertTrue(rs.getBoolean("BooleanField_1"));
    assertTrue(
        rs.getObject("IntegerArrayField") instanceof com.google.cloud.bigquery.FieldValueList);
    FieldValueList integerArrayFieldValue =
        (com.google.cloud.bigquery.FieldValueList) rs.getObject("IntegerArrayField");
    assertEquals(4, integerArrayFieldValue.size()); // Array has 4 elements
    assertEquals(3, (integerArrayFieldValue.get(2).getNumericValue()).intValue());

    assertFalse(rs.next()); // no 3rd row in the table
  }

  @Test
  public void testConnectionCancel() throws SQLException {
    String query =
        "SELECT date, county, state_name, confirmed_cases, deaths FROM "
            + TABLE_ID_LARGE.getTable()
            + " where date is not null and county is not null and state_name is not null order by date limit 300000";
    ConnectionSettings connectionSettings =
        ConnectionSettings.newBuilder()
            .setDefaultDataset(DatasetId.of(DATASET))
            .setNumBufferedRows(10000L) // page size
            .build();
    Connection connection = bigquery.createConnection(connectionSettings);
    BigQueryResultSet bigQueryResultSet = connection.executeSelect(query);
    ResultSet rs = bigQueryResultSet.getResultSet();
    int cnt = 0;
    while (rs.next()) {
      ++cnt;
      if (cnt > 57000) { // breaking at 57K, query reads 300K
        assertTrue(connection.cancel()); // we should be able to cancel the connection
      }
    }
    assertTrue(
        cnt < 60000); // Few extra records are still read (generally ~10) even after canceling, as
    // the backgrounds threads are still active while the interrupt occurs and the
    // buffer and pageCache are cleared
  }

  @Test
  public void testBQResultSetPagination() throws SQLException {
    String query =
        "SELECT date, county, state_name, confirmed_cases, deaths FROM "
            + TABLE_ID_LARGE.getTable()
            + " where date is not null and county is not null and state_name is not null order by date limit 300000";
    ConnectionSettings connectionSettings =
        ConnectionSettings.newBuilder()
            .setDefaultDataset(DatasetId.of(DATASET))
            .setNumBufferedRows(10000L) // page size
            .build();
    Connection connection = bigquery.createConnection(connectionSettings);
    BigQueryResultSet bigQueryResultSet = connection.executeSelect(query);
    ResultSet rs = bigQueryResultSet.getResultSet();
    int cnt = 0;
    while (rs.next()) { // pagination starts after approx 120,000 records
      assertNotNull(rs.getDate(0));
      assertNotNull(rs.getString(1));
      assertNotNull(rs.getString(2));
      assertTrue(rs.getInt(3) >= 0);
      assertTrue(rs.getInt(4) >= 0);
      ++cnt;
    }
    assertEquals(300000, cnt); // total 300000 rows should be read
  }

  @Test
  public void testExecuteSelectSinglePageTableRowColInd() throws SQLException {
    String query =
        "select StringField,  BigNumericField, BooleanField, BytesField, IntegerField, TimestampField, FloatField, "
            + "NumericField, TimeField, DateField,  DateTimeField , GeographyField, RecordField.BytesField, RecordField.BooleanField, IntegerArrayField from "
            + TABLE_ID_FASTQUERY_BQ_RESULTSET.getTable()
            + " order by TimestampField";
    /*
    Column Index mapping for ref:
    StringField,  0    BigNumericField, 1    BooleanField,  2   BytesField,  3    IntegerField, 4   TimestampField, 5   FloatField, " 6
    NumericField, 7    TimeField, 8     DateField,  9    DateTimeField , 10   GeographyField, 11    RecordField.BytesField, 12     RecordField.BooleanField, 13   IntegerArrayField 14
         */
    ConnectionSettings connectionSettings =
        ConnectionSettings.newBuilder().setDefaultDataset(DatasetId.of(DATASET)).build();
    Connection connection = bigquery.createConnection(connectionSettings);
    BigQueryResultSet bigQueryResultSet = connection.executeSelect(query);
    ResultSet rs = bigQueryResultSet.getResultSet();
    Schema sc = bigQueryResultSet.getSchema();

    assertEquals(BQ_RESULTSET_EXPECTED_SCHEMA, sc); // match the schema
    assertEquals(2, bigQueryResultSet.getTotalRows()); // Expecting 2 rows
    while (rs.next()) {
      assertEquals(rs.getString(0), rs.getString("StringField"));
      assertTrue(rs.getDouble(1) == rs.getDouble("BigNumericField"));
      assertEquals(rs.getBoolean(2), rs.getBoolean("BooleanField"));
      if (rs.getBytes(3) == null) { // both overloads should be null
        assertEquals(rs.getBytes(3), rs.getBytes("BytesField"));
      } else { // value in String representation should be the same
        assertEquals(
            new String(rs.getBytes(3), StandardCharsets.UTF_8),
            new String(rs.getBytes("BytesField"), StandardCharsets.UTF_8));
      }
      assertEquals(rs.getInt(4), rs.getInt("IntegerField"));
      assertEquals(rs.getTimestamp(5), rs.getTimestamp("TimestampField"));
      assertEquals(rs.getDate(9), rs.getDate("DateField"));
      assertTrue(rs.getDouble("FloatField") == rs.getDouble(6));
      assertTrue(rs.getDouble("NumericField") == rs.getDouble(7));
      assertEquals(rs.getTime(8), rs.getTime("TimeField"));
      assertEquals(rs.getString(10), rs.getString("DateTimeField"));
      assertEquals(rs.getString(11), rs.getString("GeographyField"));
      if (rs.getBytes(12) == null) { // both overloads should be null
        assertEquals(rs.getBytes(12), rs.getBytes("BytesField_1"));
      } else { // value in String representation should be the same
        assertEquals(
            new String(rs.getBytes(12), StandardCharsets.UTF_8),
            new String(rs.getBytes("BytesField_1"), StandardCharsets.UTF_8));
      }
      assertEquals(rs.getBoolean(13), rs.getBoolean("BooleanField_1"));
      assertTrue(
          rs.getObject("IntegerArrayField") instanceof com.google.cloud.bigquery.FieldValueList);
      FieldValueList integerArrayFieldValue =
          (com.google.cloud.bigquery.FieldValueList) rs.getObject("IntegerArrayField");
      assertTrue(rs.getObject(14) instanceof com.google.cloud.bigquery.FieldValueList);
      FieldValueList integerArrayFieldValueColInd =
          (com.google.cloud.bigquery.FieldValueList) rs.getObject(14);
      assertEquals(
          integerArrayFieldValue.size(),
          integerArrayFieldValueColInd.size()); // Array has 4 elements
      if (integerArrayFieldValue.size() == 4) { // as we are picking the third index
        assertEquals(
            (integerArrayFieldValue.get(2).getNumericValue()).intValue(),
            (integerArrayFieldValueColInd.get(2).getNumericValue()).intValue());
      }
    }
  }

  @Test
  public void testExecuteSelectStruct() throws SQLException {
    String query = "select (STRUCT(\"Vancouver\" as city, 5 as years)) as address";
    ConnectionSettings connectionSettings =
        ConnectionSettings.newBuilder().setDefaultDataset(DatasetId.of(DATASET)).build();
    Connection connection = bigquery.createConnection(connectionSettings);
    BigQueryResultSet bigQueryResultSet = connection.executeSelect(query);
    assertEquals(1, bigQueryResultSet.getTotalRows());

    Schema schema = bigQueryResultSet.getSchema();
    assertEquals("address", schema.getFields().get(0).getName());
    assertEquals(Field.Mode.NULLABLE, schema.getFields().get(0).getMode());
    // Backend is currently returning LegacySQLTypeName. Tracking bug: b/202977620
    assertEquals(LegacySQLTypeName.RECORD, schema.getFields().get(0).getType());
    assertEquals("city", schema.getFields().get(0).getSubFields().get(0).getName());
    assertEquals(
        LegacySQLTypeName.STRING, schema.getFields().get(0).getSubFields().get(0).getType());
    assertEquals(Field.Mode.NULLABLE, schema.getFields().get(0).getSubFields().get(0).getMode());
    assertEquals("years", schema.getFields().get(0).getSubFields().get(1).getName());
    assertEquals(
        LegacySQLTypeName.INTEGER, schema.getFields().get(0).getSubFields().get(1).getType());
    assertEquals(Field.Mode.NULLABLE, schema.getFields().get(0).getSubFields().get(1).getMode());

    ResultSet rs = bigQueryResultSet.getResultSet();
    assertTrue(rs.next());
    FieldValueList addressFieldValue =
        (com.google.cloud.bigquery.FieldValueList) rs.getObject("address");
    assertEquals(rs.getObject("address"), rs.getObject(0));
    assertEquals("Vancouver", addressFieldValue.get(0).getStringValue());
    assertEquals(5, addressFieldValue.get(1).getLongValue());
    assertFalse(rs.next()); // only 1 row of data
  }

  @Test
  public void testExecuteSelectStructSubField() throws SQLException {
    String query =
        "select address.city from (select (STRUCT(\"Vancouver\" as city, 5 as years)) as address)";
    ConnectionSettings connectionSettings =
        ConnectionSettings.newBuilder().setDefaultDataset(DatasetId.of(DATASET)).build();
    Connection connection = bigquery.createConnection(connectionSettings);
    BigQueryResultSet bigQueryResultSet = connection.executeSelect(query);
    assertEquals(1, bigQueryResultSet.getTotalRows());

    Schema schema = bigQueryResultSet.getSchema();
    assertEquals("city", schema.getFields().get(0).getName());
    assertEquals(Field.Mode.NULLABLE, schema.getFields().get(0).getMode());
    // Backend is currently returning LegacySQLTypeName. Tracking bug: b/202977620
    assertEquals(LegacySQLTypeName.STRING, schema.getFields().get(0).getType());
    assertNull(
        schema.getFields().get(0).getSubFields()); // this is a String field without any subfields

    ResultSet rs = bigQueryResultSet.getResultSet();
    assertTrue(rs.next());
    String cityFieldValue = rs.getString("city");
    assertEquals(rs.getString("city"), rs.getObject(0));
    assertEquals("Vancouver", cityFieldValue);
    assertFalse(rs.next()); // only 1 row of data
  }

  @Test
  public void testExecuteSelectArray() throws SQLException {
    String query = "SELECT [1,2,3]";
    ConnectionSettings connectionSettings =
        ConnectionSettings.newBuilder().setDefaultDataset(DatasetId.of(DATASET)).build();
    Connection connection = bigquery.createConnection(connectionSettings);
    BigQueryResultSet bigQueryResultSet = connection.executeSelect(query);
    assertEquals(1, bigQueryResultSet.getTotalRows());

    Schema schema = bigQueryResultSet.getSchema();
    assertEquals("f0_", schema.getFields().get(0).getName());
    assertEquals(Field.Mode.REPEATED, schema.getFields().get(0).getMode());
    assertEquals(LegacySQLTypeName.INTEGER, schema.getFields().get(0).getType());
    assertNull(schema.getFields().get(0).getSubFields()); // no subfields for Integers

    ResultSet rs = bigQueryResultSet.getResultSet();
    assertTrue(rs.next());
    FieldValueList arrayFieldValue = (com.google.cloud.bigquery.FieldValueList) rs.getObject(0);
    assertEquals(1, arrayFieldValue.get(0).getLongValue());
    assertEquals(2, arrayFieldValue.get(1).getLongValue());
    assertEquals(3, arrayFieldValue.get(2).getLongValue());
  }

  @Test
  public void testExecuteSelectArrayOfStruct() throws SQLException {
    String query =
        "SELECT [STRUCT(\"Vancouver\" as city, 5 as years), STRUCT(\"Boston\" as city, 10 as years)]";
    ConnectionSettings connectionSettings =
        ConnectionSettings.newBuilder().setDefaultDataset(DatasetId.of(DATASET)).build();
    Connection connection = bigquery.createConnection(connectionSettings);
    BigQueryResultSet bigQueryResultSet = connection.executeSelect(query);
    assertEquals(1, bigQueryResultSet.getTotalRows());

    Schema schema = bigQueryResultSet.getSchema();
    assertEquals("f0_", schema.getFields().get(0).getName());
    assertEquals(Field.Mode.REPEATED, schema.getFields().get(0).getMode());
    // Backend is currently returning LegacySQLTypeName. Tracking bug: b/202977620
    // Verify the field metadata of the two subfields of the struct
    assertEquals(LegacySQLTypeName.RECORD, schema.getFields().get(0).getType());
    assertEquals("city", schema.getFields().get(0).getSubFields().get(0).getName());
    assertEquals(
        LegacySQLTypeName.STRING, schema.getFields().get(0).getSubFields().get(0).getType());
    assertEquals(Field.Mode.NULLABLE, schema.getFields().get(0).getSubFields().get(0).getMode());
    assertEquals("years", schema.getFields().get(0).getSubFields().get(1).getName());
    assertEquals(
        LegacySQLTypeName.INTEGER, schema.getFields().get(0).getSubFields().get(1).getType());
    assertEquals(Field.Mode.NULLABLE, schema.getFields().get(0).getSubFields().get(1).getMode());

    ResultSet rs = bigQueryResultSet.getResultSet();
    assertTrue(rs.next());
    FieldValueList arrayOfStructFieldValue =
        (com.google.cloud.bigquery.FieldValueList) rs.getObject(0);
    // Verify the values of the two structs in the array
    assertEquals(Attribute.RECORD, arrayOfStructFieldValue.get(0).getAttribute());
    assertEquals(
        "Vancouver", arrayOfStructFieldValue.get(0).getRecordValue().get(0).getStringValue());
    assertEquals(5, arrayOfStructFieldValue.get(0).getRecordValue().get(1).getLongValue());
    assertEquals(Attribute.RECORD, arrayOfStructFieldValue.get(1).getAttribute());
    assertEquals("Boston", arrayOfStructFieldValue.get(1).getRecordValue().get(0).getStringValue());
    assertEquals(10, arrayOfStructFieldValue.get(1).getRecordValue().get(1).getLongValue());
  }

  @Test
  public void testFastQueryMultipleRuns() throws InterruptedException {
    String query =
        "SELECT TimestampField, StringField, BooleanField FROM " + TABLE_ID_FASTQUERY.getTable();
    QueryJobConfiguration config =
        QueryJobConfiguration.newBuilder(query).setDefaultDataset(DatasetId.of(DATASET)).build();
    TableResult result = bigquery.query(config);
    assertEquals(QUERY_RESULT_SCHEMA, result.getSchema());
    assertEquals(2, result.getTotalRows());
    assertNull(result.getNextPage());
    assertNull(result.getNextPageToken());
    assertFalse(result.hasNextPage());

    // running the same QueryJobConfiguration with the same query again
    TableResult result1Duplicate = bigquery.query(config);
    assertEquals(QUERY_RESULT_SCHEMA, result1Duplicate.getSchema());
    assertEquals(2, result.getTotalRows());
    assertNull(result1Duplicate.getNextPage());
    assertNull(result1Duplicate.getNextPageToken());
    assertFalse(result1Duplicate.hasNextPage());

    // running a new QueryJobConfiguration with the same query
    QueryJobConfiguration config2 =
        QueryJobConfiguration.newBuilder(query).setDefaultDataset(DatasetId.of(DATASET)).build();
    TableResult result2 = bigquery.query(config2);
    assertEquals(QUERY_RESULT_SCHEMA, result2.getSchema());
    assertEquals(2, result2.getTotalRows());
    assertNull(result2.getNextPage());
    assertNull(result2.getNextPageToken());
    assertFalse(result2.hasNextPage());
  }

  @Test
  public void testFastQuerySinglePageDuplicateRequestIds() throws InterruptedException {
    String query =
        "SELECT TimestampField, StringField, BooleanField FROM " + TABLE_ID_FASTQUERY.getTable();
    QueryJobConfiguration config =
        QueryJobConfiguration.newBuilder(query).setDefaultDataset(DatasetId.of(DATASET)).build();
    TableResult result = bigquery.query(config);
    assertEquals(QUERY_RESULT_SCHEMA, result.getSchema());
    assertEquals(2, result.getTotalRows());
    assertNull(result.getNextPage());
    assertNull(result.getNextPageToken());
    assertFalse(result.hasNextPage());

    TableResult result1 = bigquery.query(config);
    assertEquals(QUERY_RESULT_SCHEMA, result1.getSchema());
    assertEquals(2, result1.getTotalRows());
    assertNull(result1.getNextPage());
    assertNull(result1.getNextPageToken());
    assertFalse(result1.hasNextPage());

    config.toBuilder().setQuery(query).build();
    TableResult result2 = bigquery.query(config);
    assertEquals(QUERY_RESULT_SCHEMA, result2.getSchema());
    assertEquals(2, result2.getTotalRows());
    assertNull(result2.getNextPage());
    assertNull(result2.getNextPageToken());
    assertFalse(result2.hasNextPage());
  }

  @Test
  public void testFastSQLQuery() throws InterruptedException {
    String query =
        "SELECT TimestampField, StringField, BooleanField FROM " + TABLE_ID_FASTQUERY.getTable();
    QueryJobConfiguration config =
        QueryJobConfiguration.newBuilder(query).setDefaultDataset(DatasetId.of(DATASET)).build();
    TableResult result = bigquery.query(config);
    assertEquals(QUERY_RESULT_SCHEMA, result.getSchema());
    assertEquals(2, result.getTotalRows());
    assertNull(result.getNextPage());
    assertNull(result.getNextPageToken());
    assertFalse(result.hasNextPage());
    // Verify correctness of table content
    for (FieldValueList row : result.getValues()) {
      FieldValue timestampCell = row.get(0);
      assertEquals(timestampCell, row.get("TimestampField"));
      FieldValue stringCell = row.get(1);
      assertEquals(stringCell, row.get("StringField"));
      FieldValue booleanCell = row.get(2);
      assertEquals(booleanCell, row.get("BooleanField"));
      assertEquals(FieldValue.Attribute.PRIMITIVE, timestampCell.getAttribute());
      assertEquals(FieldValue.Attribute.PRIMITIVE, stringCell.getAttribute());
      assertEquals(FieldValue.Attribute.PRIMITIVE, booleanCell.getAttribute());
      assertEquals(1408452095220000L, timestampCell.getTimestampValue());
      assertEquals("stringValue", stringCell.getStringValue());
      assertEquals(false, booleanCell.getBooleanValue());
    }
  }

  @Test
  public void testFastSQLQueryMultiPage() throws InterruptedException {
    String query =
        "SELECT date, county, state_name, county_fips_code, confirmed_cases, deaths FROM "
            + TABLE_ID_LARGE.getTable();
    QueryJobConfiguration config =
        QueryJobConfiguration.newBuilder(query).setDefaultDataset(DatasetId.of(DATASET)).build();
    TableResult result = bigquery.query(config);
    assertEquals(LARGE_TABLE_SCHEMA, result.getSchema());
    assertEquals(313348, result.getTotalRows());
    assertNotNull(result.getNextPage());
    assertNotNull(result.getNextPageToken());
    assertTrue(result.hasNextPage());

    TableResult result1 = bigquery.query(config);
    assertEquals(LARGE_TABLE_SCHEMA, result.getSchema());
    assertEquals(313348, result.getTotalRows());
    assertNotNull(result1.getNextPage());
    assertNotNull(result1.getNextPageToken());
    assertTrue(result1.hasNextPage());

    config.toBuilder().setQuery(query).build();
    TableResult result2 = bigquery.query(config);
    assertEquals(LARGE_TABLE_SCHEMA, result2.getSchema());
    assertEquals(313348, result2.getTotalRows());
    assertNotNull(result2.getNextPage());
    assertNotNull(result2.getNextPageToken());
    assertTrue(result2.hasNextPage());
  }

  @Test
  public void testFastDMLQuery() throws InterruptedException {
    String tableName = TABLE_ID_FASTQUERY.getTable();
    String dmlQuery =
        String.format("UPDATE %s.%s SET StringField = 'hello' WHERE TRUE", DATASET, tableName);
    QueryJobConfiguration dmlConfig = QueryJobConfiguration.newBuilder(dmlQuery).build();
    TableResult result = bigquery.query(dmlConfig);
    assertEquals(TABLE_SCHEMA, result.getSchema());
    assertEquals(2, result.getTotalRows());
    // Verify correctness of table content
    String sqlQuery = String.format("SELECT * FROM %s.%s", DATASET, tableName);
    QueryJobConfiguration sqlConfig = QueryJobConfiguration.newBuilder(sqlQuery).build();
    TableResult resultAfterDML = bigquery.query(sqlConfig);
    for (FieldValueList row : resultAfterDML.getValues()) {
      FieldValue timestampCell = row.get(0);
      assertEquals(timestampCell, row.get("TimestampField"));
      FieldValue stringCell = row.get(1);
      assertEquals(stringCell, row.get("StringField"));
      FieldValue booleanCell = row.get(3);
      assertEquals(booleanCell, row.get("BooleanField"));
      assertEquals(FieldValue.Attribute.PRIMITIVE, timestampCell.getAttribute());
      assertEquals(FieldValue.Attribute.PRIMITIVE, stringCell.getAttribute());
      assertEquals(FieldValue.Attribute.PRIMITIVE, booleanCell.getAttribute());
      assertEquals(1408452095220000L, timestampCell.getTimestampValue());
      assertEquals("hello", stringCell.getStringValue());
      assertEquals(false, booleanCell.getBooleanValue());
    }
  }

  @Test
  public void testFastDDLQuery() throws InterruptedException {
    String tableName = "test_table_fast_query_ddl";
    String tableNameFastQuery = TABLE_ID_DDL.getTable();
    String ddlQuery =
        String.format(
            "CREATE OR REPLACE TABLE %s ("
                + "TimestampField TIMESTAMP OPTIONS(description='TimestampDescription'), "
                + "StringField STRING OPTIONS(description='StringDescription'), "
                + "BooleanField BOOLEAN OPTIONS(description='BooleanDescription') "
                + ") AS SELECT * FROM %s",
            tableName, tableNameFastQuery);
    QueryJobConfiguration ddlConfig =
        QueryJobConfiguration.newBuilder(ddlQuery).setDefaultDataset(DatasetId.of(DATASET)).build();
    TableResult result = bigquery.query(ddlConfig);
    assertEquals(DDL_TABLE_SCHEMA, result.getSchema());
    assertEquals(0, result.getTotalRows());
    // Verify correctness of table content
    String sqlQuery = String.format("SELECT * FROM %s.%s", DATASET, tableName);
    QueryJobConfiguration sqlConfig = QueryJobConfiguration.newBuilder(sqlQuery).build();
    TableResult resultAfterDDL = bigquery.query(sqlConfig);
    for (FieldValueList row : resultAfterDDL.getValues()) {
      FieldValue timestampCell = row.get(0);
      assertEquals(timestampCell, row.get("TimestampField"));
      FieldValue stringCell = row.get(1);
      assertEquals(stringCell, row.get("StringField"));
      FieldValue booleanCell = row.get(2);
      assertEquals(booleanCell, row.get("BooleanField"));
      assertEquals(FieldValue.Attribute.PRIMITIVE, timestampCell.getAttribute());
      assertEquals(FieldValue.Attribute.PRIMITIVE, stringCell.getAttribute());
      assertEquals(FieldValue.Attribute.PRIMITIVE, booleanCell.getAttribute());
      assertEquals(1408452095220000L, timestampCell.getTimestampValue());
      assertEquals("stringValue", stringCell.getStringValue());
      assertEquals(false, booleanCell.getBooleanValue());
    }
  }

  @Test
  public void testFastQuerySlowDDL() throws InterruptedException {
    String tableName =
        "test_table_fast_query_ddl_slow_" + UUID.randomUUID().toString().substring(0, 8);
    // This query take more than 10s to run and should fall back on the old query path
    String slowDdlQuery =
        String.format(
            "CREATE OR REPLACE TABLE %s AS SELECT unique_key, agency, complaint_type, descriptor, street_name, city, landmark FROM `bigquery-public-data.new_york.311_service_requests`",
            tableName);
    QueryJobConfiguration ddlConfig =
        QueryJobConfiguration.newBuilder(slowDdlQuery)
            .setDefaultDataset(DatasetId.of(DATASET))
            .build();
    TableResult result = bigquery.query(ddlConfig);
    assertEquals(0, result.getTotalRows());
    assertNotNull(result.getSchema());
    // Verify correctness of table content
    String sqlQuery = String.format("SELECT * FROM %s.%s", DATASET, tableName);
    QueryJobConfiguration sqlConfig = QueryJobConfiguration.newBuilder(sqlQuery).build();
    TableResult resultAfterDDL = bigquery.query(sqlConfig);
    for (FieldValueList row : resultAfterDDL.getValues()) {
      FieldValue unique_key = row.get(0);
      assertEquals(unique_key, row.get("unique_key"));
      FieldValue agency = row.get(1);
      assertEquals(agency, row.get("agency"));
      FieldValue complaint_type = row.get(2);
      assertEquals(complaint_type, row.get("complaint_type"));
    }
  }

  @Test
  public void testFastQueryHTTPException() throws InterruptedException {
    String queryInvalid =
        "CREATE OR REPLACE SELECT * FROM UPDATE TABLE SET " + TABLE_ID_FASTQUERY.getTable();
    QueryJobConfiguration configInvalidQuery =
        QueryJobConfiguration.newBuilder(queryInvalid)
            .setDefaultDataset(DatasetId.of(DATASET))
            .build();
    try {
      bigquery.query(configInvalidQuery);
      fail("\"BigQueryException was expected\"");
    } catch (BigQueryException e) {
      BigQueryError error = e.getError();
      assertNotNull(error.getMessage());
      assertEquals("invalidQuery", error.getReason());
    }

    String queryMissingTable =
        "SELECT * FROM " + TableId.of(DATASET, "non_existing_table").getTable();
    QueryJobConfiguration configMissingTable =
        QueryJobConfiguration.newBuilder(queryMissingTable)
            .setDefaultDataset(DatasetId.of(DATASET))
            .build();
    try {
      bigquery.query(configMissingTable);
      fail("\"BigQueryException was expected\"");
    } catch (BigQueryException e) {
      BigQueryError error = e.getError();
      assertNotNull(error.getMessage());
      assertEquals("notFound", error.getReason());
    }
  }

  @Test
  public void testQuerySessionSupport() throws InterruptedException {
    String query = "CREATE TEMPORARY TABLE temptable AS SELECT 17 as foo";
    QueryJobConfiguration queryJobConfiguration =
        QueryJobConfiguration.newBuilder(query)
            .setDefaultDataset(DatasetId.of(DATASET))
            .setCreateSession(true)
            .build();
    Job remoteJob = bigquery.create(JobInfo.of(queryJobConfiguration));
    remoteJob = remoteJob.waitFor();
    assertNull(remoteJob.getStatus().getError());

    Job queryJob = bigquery.getJob(remoteJob.getJobId());
    JobStatistics.QueryStatistics statistics = queryJob.getStatistics();
    String sessionId = statistics.getSessionInfo().getSessionId();
    assertNotNull(sessionId);

    String queryTempTable = "SELECT * FROM temptable";
    ConnectionProperty connectionProperty =
        ConnectionProperty.newBuilder().setKey("session_id").setValue(sessionId).build();
    QueryJobConfiguration queryJobConfigurationWithSession =
        QueryJobConfiguration.newBuilder(queryTempTable)
            .setDefaultDataset(DatasetId.of(DATASET))
            .setConnectionProperties(ImmutableList.of(connectionProperty))
            .build();
    Job remoteJobWithSession = bigquery.create(JobInfo.of(queryJobConfigurationWithSession));
    remoteJobWithSession = remoteJobWithSession.waitFor();
    assertNull(remoteJobWithSession.getStatus().getError());
    Job queryJobWithSession = bigquery.getJob(remoteJobWithSession.getJobId());
    JobStatistics.QueryStatistics statisticsWithSession = queryJobWithSession.getStatistics();
    assertEquals(sessionId, statisticsWithSession.getSessionInfo().getSessionId());
  }

  @Test
  // TODO: update this testcase when executeUpdate is implemented
  public void testExecuteSelectSessionSupport() throws BigQuerySQLException {
    String query = "SELECT 17 as foo";
    ConnectionSettings connectionSettings =
        ConnectionSettings.newBuilder()
            .setDefaultDataset(DatasetId.of(DATASET))
            .setCreateSession(true)
            .build();
    Connection connection = bigquery.createConnection(connectionSettings);
    BigQueryResultSet bigQueryResultSet = connection.executeSelect(query);
    String sessionId =
        bigQueryResultSet.getBigQueryResultSetStats().getSessionInfo().getSessionId();
    assertNotNull(sessionId);
  }

  @Test
  public void testDmlStatistics() throws InterruptedException {
    String tableName = TABLE_ID_FASTQUERY.getTable();
    // Run a DML statement to UPDATE 2 rows of data
    String dmlQuery =
        String.format("UPDATE %s.%s SET StringField = 'hello' WHERE TRUE", DATASET, tableName);
    QueryJobConfiguration dmlConfig = QueryJobConfiguration.newBuilder(dmlQuery).build();
    Job remoteJob = bigquery.create(JobInfo.of(dmlConfig));
    remoteJob = remoteJob.waitFor();
    assertNull(remoteJob.getStatus().getError());

    TableResult result = remoteJob.getQueryResults();
    assertEquals(TABLE_SCHEMA, result.getSchema());

    Job queryJob = bigquery.getJob(remoteJob.getJobId());
    JobStatistics.QueryStatistics statistics = queryJob.getStatistics();
    assertEquals(2L, statistics.getNumDmlAffectedRows().longValue());
    assertEquals(2L, statistics.getDmlStats().getUpdatedRowCount().longValue());
  }

  @Test
  public void testTransactionInfo() throws InterruptedException {
    String tableName = TABLE_ID_FASTQUERY.getTable();
    String transaction =
        String.format(
            "BEGIN TRANSACTION;\n"
                + "  UPDATE %s.%s SET StringField = 'hello' WHERE TRUE;\n"
                + "  COMMIT TRANSACTION;\n",
            DATASET, tableName);
    QueryJobConfiguration config = QueryJobConfiguration.of(transaction);
    Job remoteJob = bigquery.create(JobInfo.of(config));
    JobInfo parentJobInfo = remoteJob.waitFor();
    String parentJobId = parentJobInfo.getJobId().getJob();
    Page<Job> childJobs = bigquery.listJobs(JobListOption.parentJobId(parentJobId));
    for (Job job : childJobs.iterateAll()) {
      // only those child jobs inside the transaction would have transactionInfo populated
      TransactionInfo transactionInfo = job.getStatistics().getTransactionInfo();
      assertNotNull(transactionInfo.getTransactionId());
    }
  }

  @Test
  public void testScriptStatistics() throws InterruptedException {
    String script =
        "-- Declare a variable to hold names as an array.\n"
            + "DECLARE top_names ARRAY<STRING>;\n"
            + "-- Build an array of the top 100 names from the year 2017.\n"
            + "SET top_names = (\n"
            + "  SELECT ARRAY_AGG(name ORDER BY number DESC LIMIT 100)\n"
            + "  FROM `bigquery-public-data`.usa_names.usa_1910_current\n"
            + "  WHERE year = 2017\n"
            + ");\n"
            + "-- Which names appear as words in Shakespeare's plays?\n"
            + "SELECT\n"
            + "  name AS shakespeare_name\n"
            + "FROM UNNEST(top_names) AS name\n"
            + "WHERE name IN (\n"
            + "  SELECT word\n"
            + "  FROM `bigquery-public-data`.samples.shakespeare\n"
            + ");";
    QueryJobConfiguration config = QueryJobConfiguration.of(script);
    Job remoteJob = bigquery.create(JobInfo.of(config));
    JobInfo info = remoteJob.waitFor();
    JobStatistics jobStatistics = info.getStatistics();
    String parentJobId = info.getJobId().getJob();
    assertEquals(2, jobStatistics.getNumChildJobs().longValue());
    Page<Job> page = bigquery.listJobs(JobListOption.parentJobId(parentJobId));
    for (Job job : page.iterateAll()) {
      JobStatistics.ScriptStatistics scriptStatistics = job.getStatistics().getScriptStatistics();
      if (scriptStatistics != null) {
        if (scriptStatistics.getEvaluationKind().equals("STATEMENT")) {
          assertEquals("STATEMENT", scriptStatistics.getEvaluationKind());
          for (JobStatistics.ScriptStatistics.ScriptStackFrame stackFrame :
              scriptStatistics.getStackFrames()) {
            assertEquals(2, stackFrame.getEndColumn().intValue());
            assertEquals(16, stackFrame.getEndLine().intValue());
            assertEquals(1, stackFrame.getStartColumn().intValue());
            assertEquals(10, stackFrame.getStartLine().intValue());
          }

        } else {
          assertEquals("EXPRESSION", scriptStatistics.getEvaluationKind());
          for (JobStatistics.ScriptStatistics.ScriptStackFrame stackFrame :
              scriptStatistics.getStackFrames()) {
            assertEquals(2, stackFrame.getEndColumn().intValue());
            assertEquals(8, stackFrame.getEndLine().intValue());
            assertEquals(17, stackFrame.getStartColumn().intValue());
            assertEquals(4, stackFrame.getStartLine().intValue());
          }
        }
      }
    }
  }

  @Test
  public void testQueryParameterModeWithDryRun() {
    String query =
        "SELECT TimestampField, StringField, BooleanField, BigNumericField, BigNumericField1, BigNumericField2, BigNumericField3, BigNumericField4 FROM "
            + TABLE_ID.getTable()
            + " WHERE StringField = ?"
            + " AND TimestampField > ?"
            + " AND IntegerField IN UNNEST(?)"
            + " AND IntegerField < ?"
            + " AND FloatField > ?"
            + " AND NumericField < ?"
            + " AND BigNumericField = ?";

    QueryJobConfiguration queryConfig =
        QueryJobConfiguration.newBuilder(query)
            .setDefaultDataset(DatasetId.of(DATASET))
            .setParameterMode("POSITIONAL")
            .setUseLegacySql(false)
            .setDryRun(true)
            .build();

    Job job = bigquery.create(JobInfo.of(queryConfig));
    JobStatistics.QueryStatistics statistics = job.getStatistics();

    assertNotNull(statistics.getTotalBytesProcessed());
  }

  @Test
  public void testPositionalQueryParameters() throws InterruptedException {
    String query =
        "SELECT TimestampField, StringField, BooleanField, BigNumericField, BigNumericField1, BigNumericField2, BigNumericField3, BigNumericField4 FROM "
            + TABLE_ID.getTable()
            + " WHERE StringField = ?"
            + " AND TimestampField > ?"
            + " AND IntegerField IN UNNEST(?)"
            + " AND IntegerField < ?"
            + " AND FloatField > ?"
            + " AND NumericField < ?"
            + " AND BigNumericField = ?";
    QueryParameterValue stringParameter = QueryParameterValue.string("stringValue");
    QueryParameterValue timestampParameter =
        QueryParameterValue.timestamp("2014-01-01 07:00:00.000000+00:00");
    QueryParameterValue intArrayParameter =
        QueryParameterValue.array(new Integer[] {3, 4}, Integer.class);
    QueryParameterValue int64Parameter = QueryParameterValue.int64(5);
    QueryParameterValue float64Parameter = QueryParameterValue.float64(0.5);
    QueryParameterValue numericParameter =
        QueryParameterValue.numeric(new BigDecimal("234567890.123456"));
    QueryParameterValue bigNumericParameter =
        QueryParameterValue.bigNumeric(new BigDecimal("0.33333333333333333333333333333333333333"));
    QueryParameterValue bigNumericParameter1 =
        QueryParameterValue.bigNumeric(new BigDecimal("1e-38"));
    QueryParameterValue bigNumericParameter2 =
        QueryParameterValue.bigNumeric(new BigDecimal("-1e38"));
    QueryParameterValue bigNumericParameter3 =
        QueryParameterValue.bigNumeric(
            new BigDecimal(
                "578960446186580977117854925043439539266.34992332820282019728792003956564819967"));
    QueryParameterValue bigNumericParameter4 =
        QueryParameterValue.bigNumeric(
            new BigDecimal(
                "-578960446186580977117854925043439539266.34992332820282019728792003956564819968"));
    QueryJobConfiguration config =
        QueryJobConfiguration.newBuilder(query)
            .setDefaultDataset(DatasetId.of(DATASET))
            .setUseLegacySql(false)
            .addPositionalParameter(stringParameter)
            .addPositionalParameter(timestampParameter)
            .addPositionalParameter(intArrayParameter)
            .addPositionalParameter(int64Parameter)
            .addPositionalParameter(float64Parameter)
            .addPositionalParameter(numericParameter)
            .addPositionalParameter(bigNumericParameter)
            .addPositionalParameter(bigNumericParameter1)
            .addPositionalParameter(bigNumericParameter2)
            .addPositionalParameter(bigNumericParameter3)
            .addPositionalParameter(bigNumericParameter4)
            .build();
    TableResult result = bigquery.query(config);
    assertEquals(QUERY_RESULT_SCHEMA_BIGNUMERIC, result.getSchema());
    assertEquals(2, Iterables.size(result.getValues()));
    for (FieldValueList values : result.iterateAll()) {
      assertEquals("1.40845209522E9", values.get(0).getValue());
      assertEquals("stringValue", values.get(1).getValue());
      assertEquals(false, values.get(2).getBooleanValue());
      assertEquals("0.33333333333333333333333333333333333333", values.get(3).getValue());
      assertEquals("0.00000000000000000000000000000000000001", values.get(4).getValue());
      assertEquals("-100000000000000000000000000000000000000", values.get(5).getValue());
      assertEquals(
          "578960446186580977117854925043439539266.34992332820282019728792003956564819967",
          values.get(6).getValue());
      assertEquals(
          "-578960446186580977117854925043439539266.34992332820282019728792003956564819968",
          values.get(7).getValue());
    }
  }

  @Test
  public void testNamedQueryParameters() throws InterruptedException {
    String query =
        "SELECT TimestampField, StringField, BooleanField FROM "
            + TABLE_ID.getTable()
            + " WHERE StringField = @stringParam"
            + " AND IntegerField IN UNNEST(@integerList)";
    QueryParameterValue stringParameter = QueryParameterValue.string("stringValue");
    QueryParameterValue intArrayParameter =
        QueryParameterValue.array(new Integer[] {3, 4}, Integer.class);
    QueryJobConfiguration config =
        QueryJobConfiguration.newBuilder(query)
            .setDefaultDataset(DatasetId.of(DATASET))
            .setUseLegacySql(false)
            .addNamedParameter("stringParam", stringParameter)
            .addNamedParameter("integerList", intArrayParameter)
            .build();
    TableResult result = bigquery.query(config);
    assertEquals(QUERY_RESULT_SCHEMA, result.getSchema());
    assertEquals(2, Iterables.size(result.getValues()));
  }

  @Test
  public void testStructNamedQueryParameters() throws InterruptedException {
    QueryParameterValue booleanValue = QueryParameterValue.bool(true);
    QueryParameterValue stringValue = QueryParameterValue.string("test-stringField");
    QueryParameterValue integerValue = QueryParameterValue.int64(10);
    Map<String, QueryParameterValue> struct = new HashMap<>();
    struct.put("booleanField", booleanValue);
    struct.put("integerField", integerValue);
    struct.put("stringField", stringValue);
    QueryParameterValue recordValue = QueryParameterValue.struct(struct);
    String query = "SELECT STRUCT(@recordField) AS record";
    QueryJobConfiguration config =
        QueryJobConfiguration.newBuilder(query)
            .setDefaultDataset(DATASET)
            .setUseLegacySql(false)
            .addNamedParameter("recordField", recordValue)
            .build();
    TableResult result = bigquery.query(config);
    assertEquals(1, Iterables.size(result.getValues()));
    for (FieldValueList values : result.iterateAll()) {
      for (FieldValue value : values) {
        for (FieldValue record : value.getRecordValue()) {
          assertsFieldValue(record);
        }
      }
    }
  }

  @Test
  public void testStructQuery() throws InterruptedException {
    // query into a table
    String query = String.format("SELECT RecordField FROM %s.%s", DATASET, TABLE_ID.getTable());
    QueryJobConfiguration config =
        QueryJobConfiguration.newBuilder(query)
            .setDefaultDataset(DATASET)
            .setUseLegacySql(false)
            .build();
    TableResult result = bigquery.query(config);
    assertEquals(2, Iterables.size(result.getValues()));
    for (FieldValueList values : result.iterateAll()) {
      for (FieldValue value : values) {
        assertEquals(null, value.getRecordValue().get("StringField").getValue());
        assertEquals(true, value.getRecordValue().get("BooleanField").getBooleanValue());
      }
    }
  }

  private static void assertsFieldValue(FieldValue record) {
    assertEquals(FieldValue.Attribute.RECORD, record.getAttribute());
    assertEquals(true, record.getRecordValue().get("booleanField").getBooleanValue());
    assertEquals(10, record.getRecordValue().get("integerField").getLongValue());
    assertEquals("test-stringField", record.getRecordValue().get("stringField").getStringValue());
  }

  @Test
  public void testNestedStructNamedQueryParameters() throws InterruptedException {
    QueryParameterValue booleanValue = QueryParameterValue.bool(true);
    QueryParameterValue stringValue = QueryParameterValue.string("test-stringField");
    QueryParameterValue integerValue = QueryParameterValue.int64(10);
    Map<String, QueryParameterValue> struct = new HashMap<>();
    struct.put("booleanField", booleanValue);
    struct.put("integerField", integerValue);
    struct.put("stringField", stringValue);
    QueryParameterValue recordValue = QueryParameterValue.struct(struct);
    Map<String, QueryParameterValue> structValue = new HashMap<>();
    structValue.put("bool", booleanValue);
    structValue.put("int", integerValue);
    structValue.put("string", stringValue);
    structValue.put("struct", recordValue);
    QueryParameterValue nestedRecordField = QueryParameterValue.struct(structValue);
    String query = "SELECT STRUCT(@nestedRecordField) AS record";
    QueryJobConfiguration config =
        QueryJobConfiguration.newBuilder(query)
            .setDefaultDataset(DATASET)
            .setUseLegacySql(false)
            .addNamedParameter("nestedRecordField", nestedRecordField)
            .build();
    TableResult result = bigquery.query(config);
    assertEquals(1, Iterables.size(result.getValues()));
    for (FieldValueList values : result.iterateAll()) {
      for (FieldValue value : values) {
        assertEquals(FieldValue.Attribute.RECORD, value.getAttribute());
        for (FieldValue record : value.getRecordValue()) {
          assertEquals(
              true, record.getRecordValue().get(0).getRecordValue().get(0).getBooleanValue());
          assertEquals(10, record.getRecordValue().get(0).getRecordValue().get(1).getLongValue());
          assertEquals(
              "test-stringField",
              record.getRecordValue().get(0).getRecordValue().get(2).getStringValue());
          assertEquals(true, record.getRecordValue().get(1).getBooleanValue());
          assertEquals("test-stringField", record.getRecordValue().get(2).getStringValue());
          assertEquals(10, record.getRecordValue().get(3).getLongValue());
        }
      }
    }
  }

  @Test
  public void testBytesParameter() throws Exception {
    String query = "SELECT BYTE_LENGTH(@p) AS length";
    QueryParameterValue bytesParameter = QueryParameterValue.bytes(new byte[] {1, 3});
    QueryJobConfiguration config =
        QueryJobConfiguration.newBuilder(query)
            .setDefaultDataset(DatasetId.of(DATASET))
            .setUseLegacySql(false)
            .addNamedParameter("p", bytesParameter)
            .build();
    TableResult result = bigquery.query(config);
    int rowCount = 0;
    for (FieldValueList row : result.getValues()) {
      rowCount++;
      assertEquals(2, row.get(0).getLongValue());
      assertEquals(2, row.get("length").getLongValue());
    }
    assertEquals(1, rowCount);
  }

  @Test
  public void testListJobs() {
    Page<Job> jobs = bigquery.listJobs();
    for (Job job : jobs.getValues()) {
      assertNotNull(job.getJobId());
      assertNotNull(job.getStatistics());
      assertNotNull(job.getStatus());
      assertNotNull(job.getUserEmail());
      assertNotNull(job.getGeneratedId());
    }
  }

  @Test
  public void testListJobsWithSelectedFields() {
    Page<Job> jobs = bigquery.listJobs(JobListOption.fields(JobField.USER_EMAIL));
    for (Job job : jobs.getValues()) {
      assertNotNull(job.getJobId());
      assertNotNull(job.getStatus());
      assertNotNull(job.getUserEmail());
      assertNull(job.getStatistics());
      assertNull(job.getGeneratedId());
    }
  }

  @Test
  public void testListJobsWithCreationBounding() {
    long currentMillis = currentTimeMillis();
    long lowerBound = currentMillis - 3600 * 1000;
    long upperBound = currentMillis;
    Page<Job> jobs =
        bigquery.listJobs(
            JobListOption.minCreationTime(lowerBound), JobListOption.maxCreationTime(upperBound));
    long foundMin = upperBound;
    long foundMax = lowerBound;
    long jobCount = 0;
    for (Job job : jobs.getValues()) {
      jobCount++;
      foundMin = Math.min(job.getStatistics().getCreationTime(), foundMin);
      foundMax = Math.max(job.getStatistics().getCreationTime(), foundMax);
    }
    assertTrue(
        "Found min job time " + foundMin + " earlier than " + lowerBound, foundMin >= lowerBound);
    assertTrue(
        "Found max job time " + foundMax + " later than " + upperBound, foundMax <= upperBound);
    assertTrue("no jobs listed", jobCount > 0);
  }

  @Test
  public void testCreateAndGetJob() throws InterruptedException, TimeoutException {
    String sourceTableName = "test_create_and_get_job_source_table";
    String destinationTableName = "test_create_and_get_job_destination_table";
    TableId sourceTable = TableId.of(DATASET, sourceTableName);
    StandardTableDefinition tableDefinition = StandardTableDefinition.of(TABLE_SCHEMA);
    TableInfo tableInfo = TableInfo.of(sourceTable, tableDefinition);
    Table createdTable = bigquery.create(tableInfo);
    assertNotNull(createdTable);
    assertEquals(DATASET, createdTable.getTableId().getDataset());
    assertEquals(sourceTableName, createdTable.getTableId().getTable());
    TableId destinationTable = TableId.of(DATASET, destinationTableName);
    CopyJobConfiguration copyJobConfiguration =
        CopyJobConfiguration.of(destinationTable, sourceTable);
    Job createdJob = bigquery.create(JobInfo.of(copyJobConfiguration));
    Job remoteJob = bigquery.getJob(createdJob.getJobId());
    assertEquals(createdJob.getJobId(), remoteJob.getJobId());
    CopyJobConfiguration createdConfiguration = createdJob.getConfiguration();
    CopyJobConfiguration remoteConfiguration = remoteJob.getConfiguration();
    assertEquals(createdConfiguration.getSourceTables(), remoteConfiguration.getSourceTables());
    assertEquals(
        createdConfiguration.getDestinationTable(), remoteConfiguration.getDestinationTable());
    assertEquals(
        createdConfiguration.getCreateDisposition(), remoteConfiguration.getCreateDisposition());
    assertEquals(
        createdConfiguration.getWriteDisposition(), remoteConfiguration.getWriteDisposition());
    assertNotNull(remoteJob.getEtag());
    assertNotNull(remoteJob.getStatistics());
    assertNotNull(remoteJob.getStatus());
    assertEquals(createdJob.getSelfLink(), remoteJob.getSelfLink());
    assertEquals(createdJob.getUserEmail(), remoteJob.getUserEmail());
    assertTrue(createdTable.delete());

    Job completedJob = remoteJob.waitFor(RetryOption.totalTimeout(Duration.ofMinutes(1)));

    assertNotNull(completedJob);
    assertNull(completedJob.getStatus().getError());
    assertTrue(bigquery.delete(destinationTable));
  }

  @Test
  public void testCreateAndGetJobWithSelectedFields()
      throws InterruptedException, TimeoutException {
    String sourceTableName = "test_create_and_get_job_with_selected_fields_source_table";
    String destinationTableName = "test_create_and_get_job_with_selected_fields_destination_table";
    TableId sourceTable = TableId.of(DATASET, sourceTableName);
    StandardTableDefinition tableDefinition = StandardTableDefinition.of(TABLE_SCHEMA);
    TableInfo tableInfo = TableInfo.of(sourceTable, tableDefinition);
    Table createdTable = bigquery.create(tableInfo);
    assertNotNull(createdTable);
    assertEquals(DATASET, createdTable.getTableId().getDataset());
    assertEquals(sourceTableName, createdTable.getTableId().getTable());
    TableId destinationTable = TableId.of(DATASET, destinationTableName);
    CopyJobConfiguration configuration = CopyJobConfiguration.of(destinationTable, sourceTable);
    Job createdJob = bigquery.create(JobInfo.of(configuration), JobOption.fields(JobField.ETAG));
    CopyJobConfiguration createdConfiguration = createdJob.getConfiguration();
    assertNotNull(createdJob.getJobId());
    assertNotNull(createdConfiguration.getSourceTables());
    assertNotNull(createdConfiguration.getDestinationTable());
    assertNotNull(createdJob.getEtag());
    assertNull(createdJob.getStatistics());
    assertNull(createdJob.getStatus());
    assertNull(createdJob.getSelfLink());
    assertNull(createdJob.getUserEmail());
    Job remoteJob = bigquery.getJob(createdJob.getJobId(), JobOption.fields(JobField.ETAG));
    CopyJobConfiguration remoteConfiguration = remoteJob.getConfiguration();
    assertEquals(createdJob.getJobId(), remoteJob.getJobId());
    assertEquals(createdConfiguration.getSourceTables(), remoteConfiguration.getSourceTables());
    assertEquals(
        createdConfiguration.getDestinationTable(), remoteConfiguration.getDestinationTable());
    assertEquals(
        createdConfiguration.getCreateDisposition(), remoteConfiguration.getCreateDisposition());
    assertEquals(
        createdConfiguration.getWriteDisposition(), remoteConfiguration.getWriteDisposition());
    assertNotNull(remoteJob.getEtag());
    assertNull(remoteJob.getStatistics());
    assertNull(remoteJob.getStatus());
    assertNull(remoteJob.getSelfLink());
    assertNull(remoteJob.getUserEmail());
    assertTrue(createdTable.delete());

    Job completedJob =
        remoteJob.waitFor(
            RetryOption.initialRetryDelay(Duration.ofSeconds(1)),
            RetryOption.totalTimeout(Duration.ofMinutes(1)));
    assertNotNull(completedJob);
    assertNull(completedJob.getStatus().getError());
    assertTrue(bigquery.delete(destinationTable));
  }

  @Test
  public void testCopyJob() throws InterruptedException, TimeoutException {
    String sourceTableName = "test_copy_job_source_table";
    String destinationTableName = "test_copy_job_destination_table";
    TableId sourceTable = TableId.of(DATASET, sourceTableName);
    StandardTableDefinition tableDefinition = StandardTableDefinition.of(TABLE_SCHEMA);
    TableInfo tableInfo = TableInfo.of(sourceTable, tableDefinition);
    Table createdTable = bigquery.create(tableInfo);
    assertNotNull(createdTable);
    assertEquals(DATASET, createdTable.getTableId().getDataset());
    assertEquals(sourceTableName, createdTable.getTableId().getTable());
    TableId destinationTable = TableId.of(DATASET, destinationTableName);
    CopyJobConfiguration configuration = CopyJobConfiguration.of(destinationTable, sourceTable);
    Job remoteJob = bigquery.create(JobInfo.of(configuration));
    remoteJob = remoteJob.waitFor();
    assertNull(remoteJob.getStatus().getError());
    Table remoteTable = bigquery.getTable(DATASET, destinationTableName);
    assertNotNull(remoteTable);
    assertEquals(destinationTable.getDataset(), remoteTable.getTableId().getDataset());
    assertEquals(destinationTableName, remoteTable.getTableId().getTable());
    assertEquals(TABLE_SCHEMA, remoteTable.getDefinition().getSchema());
    assertTrue(createdTable.delete());
    assertTrue(remoteTable.delete());
  }

  @Test
  public void testSnapshotTableCopyJob() throws InterruptedException {
    String sourceTableName = "test_copy_job_base_table";
    String ddlTableName = TABLE_ID_DDL.getTable();
    // this creates a snapshot table at specified snapshotTime
    String snapshotTableName = String.format("test_snapshot_table");
    // Create source table with some data in it
    String ddlQuery =
        String.format(
            "CREATE OR REPLACE TABLE %s ("
                + "TimestampField TIMESTAMP OPTIONS(description='TimestampDescription'), "
                + "StringField STRING OPTIONS(description='StringDescription'), "
                + "BooleanField BOOLEAN OPTIONS(description='BooleanDescription') "
                + ") AS SELECT * FROM %s",
            sourceTableName, ddlTableName);
    QueryJobConfiguration ddlConfig =
        QueryJobConfiguration.newBuilder(ddlQuery).setDefaultDataset(DatasetId.of(DATASET)).build();
    TableId sourceTableId = TableId.of(DATASET, sourceTableName);
    TableResult result = bigquery.query(ddlConfig);
    assertEquals(DDL_TABLE_SCHEMA, result.getSchema());
    Table remoteTable = bigquery.getTable(DATASET, sourceTableName);
    assertNotNull(remoteTable);
    // StandardTableDefinition tableDefinition = StandardTableDefinition.of(TABLE_SCHEMA);
    // TableInfo tableInfo = TableInfo.of(sourceTableId, tableDefinition);
    // Table createdTable = bigquery.create(tableInfo);

    // Create snapshot table using source table as the base table
    TableId snapshotTableId = TableId.of(DATASET, snapshotTableName);
    CopyJobConfiguration snapshotConfiguration =
        CopyJobConfiguration.newBuilder(snapshotTableId, sourceTableId)
            .setOperationType("SNAPSHOT")
            .build();
    Job createdJob = bigquery.create(JobInfo.of(snapshotConfiguration));
    CopyJobConfiguration createdConfiguration = createdJob.getConfiguration();
    assertNotNull(createdConfiguration.getSourceTables());
    assertNotNull(createdConfiguration.getOperationType());
    assertNotNull(createdConfiguration.getDestinationTable());
    Job completedJob = createdJob.waitFor();
    assertNull(completedJob.getStatus().getError());
    Table snapshotTable = bigquery.getTable(DATASET, snapshotTableName);
    assertNotNull(snapshotTable);
    assertEquals(snapshotTableId.getDataset(), snapshotTable.getTableId().getDataset());
    assertEquals(snapshotTableName, snapshotTable.getTableId().getTable());
    assertTrue(snapshotTable.getDefinition() instanceof SnapshotTableDefinition);
    assertEquals(DDL_TABLE_SCHEMA, snapshotTable.getDefinition().getSchema());
    assertNotNull(((SnapshotTableDefinition) snapshotTable.getDefinition()).getSnapshotTime());
    assertEquals(
        sourceTableName,
        ((SnapshotTableDefinition) snapshotTable.getDefinition()).getBaseTableId().getTable());

    // Restore base table to a new table
    String restoredTableName = "test_restore_table";
    TableId restoredTableId = TableId.of(DATASET, restoredTableName);
    CopyJobConfiguration restoreConfiguration =
        CopyJobConfiguration.newBuilder(restoredTableId, snapshotTableId)
            .setOperationType("RESTORE")
            .build();
    Job createdRestoreJob = bigquery.create(JobInfo.of(restoreConfiguration));
    CopyJobConfiguration createdRestoreConfiguration = createdRestoreJob.getConfiguration();
    assertEquals(
        restoreConfiguration.getSourceTables().get(0).getTable(),
        createdRestoreConfiguration.getSourceTables().get(0).getTable());
    assertEquals(
        restoreConfiguration.getOperationType(), createdRestoreConfiguration.getOperationType());
    assertEquals(
        restoreConfiguration.getDestinationTable().getTable(),
        createdRestoreConfiguration.getDestinationTable().getTable());
    Job completedRestoreJob = createdRestoreJob.waitFor();
    assertNull(completedRestoreJob.getStatus().getError());
    Table restoredTable = bigquery.getTable(DATASET, restoredTableName);
    assertNotNull(restoredTable);
    assertEquals(restoredTableId.getDataset(), restoredTable.getTableId().getDataset());
    assertEquals(restoredTableName, restoredTable.getTableId().getTable());
    assertEquals(DDL_TABLE_SCHEMA, restoredTable.getDefinition().getSchema());
    assertEquals(snapshotTable.getNumBytes(), restoredTable.getNumBytes());
    assertEquals(snapshotTable.getNumRows(), restoredTable.getNumRows());

    // Clean up
    assertTrue(remoteTable.delete());
    assertTrue(restoredTable.delete());
    assertTrue(snapshotTable.delete());
  }

  @Test
  public void testCopyJobWithLabels() throws InterruptedException {
    String sourceTableName = "test_copy_job_source_table_label";
    String destinationTableName = "test_copy_job_destination_table_label";
    Map<String, String> labels = ImmutableMap.of("test_job_name", "test_copy_job");
    TableId sourceTable = TableId.of(DATASET, sourceTableName);
    StandardTableDefinition tableDefinition = StandardTableDefinition.of(TABLE_SCHEMA);
    TableInfo tableInfo = TableInfo.of(sourceTable, tableDefinition);
    Table createdTable = bigquery.create(tableInfo);
    assertNotNull(createdTable);
    TableId destinationTable = TableId.of(DATASET, destinationTableName);
    CopyJobConfiguration configuration =
        CopyJobConfiguration.newBuilder(destinationTable, sourceTable).setLabels(labels).build();
    Job remoteJob = bigquery.create(JobInfo.of(configuration));
    remoteJob = remoteJob.waitFor();
    assertNull(remoteJob.getStatus().getError());
    CopyJobConfiguration copyJobConfiguration = remoteJob.getConfiguration();
    assertEquals(labels, copyJobConfiguration.getLabels());
    Table remoteTable = bigquery.getTable(DATASET, destinationTableName);
    assertNotNull(remoteTable);
    assertTrue(createdTable.delete());
    assertTrue(remoteTable.delete());
  }

  @Test
  public void testQueryJob() throws InterruptedException, TimeoutException {
    String tableName = "test_query_job_table";
    String query = "SELECT TimestampField, StringField, BooleanField FROM " + TABLE_ID.getTable();
    TableId destinationTable = TableId.of(DATASET, tableName);
    QueryJobConfiguration configuration =
        QueryJobConfiguration.newBuilder(query)
            .setDefaultDataset(DatasetId.of(DATASET))
            .setDestinationTable(destinationTable)
            .build();
    Job remoteJob = bigquery.create(JobInfo.of(configuration));
    remoteJob = remoteJob.waitFor();
    assertNull(remoteJob.getStatus().getError());

    TableResult result = remoteJob.getQueryResults();
    assertEquals(QUERY_RESULT_SCHEMA, result.getSchema());
    int rowCount = 0;
    for (FieldValueList row : result.getValues()) {
      FieldValue timestampCell = row.get(0);
      FieldValue stringCell = row.get(1);
      FieldValue booleanCell = row.get(2);
      assertEquals(FieldValue.Attribute.PRIMITIVE, timestampCell.getAttribute());
      assertEquals(FieldValue.Attribute.PRIMITIVE, stringCell.getAttribute());
      assertEquals(FieldValue.Attribute.PRIMITIVE, booleanCell.getAttribute());
      assertEquals(1408452095220000L, timestampCell.getTimestampValue());
      assertEquals("stringValue", stringCell.getStringValue());
      assertEquals(false, booleanCell.getBooleanValue());
      rowCount++;
    }
    assertEquals(2, rowCount);
    assertTrue(bigquery.delete(destinationTable));
    Job queryJob = bigquery.getJob(remoteJob.getJobId());
    JobStatistics.QueryStatistics statistics = queryJob.getStatistics();
    if (statistics.getBiEngineStats() != null) {
      assertEquals(statistics.getBiEngineStats().getBiEngineMode(), "DISABLED");
      assertEquals(
          statistics.getBiEngineStats().getBiEngineReasons().get(0).getCode(), "OTHER_REASON");
      assertEquals(
          statistics.getBiEngineStats().getBiEngineReasons().get(0).getMessage(),
          "Query output to destination table is not supported.");
    }
    assertNotNull(statistics.getQueryPlan());
  }

  @Test
  public void testQueryJobWithConnectionProperties() throws InterruptedException {
    String tableName = "test_query_job_table_connection_properties";
    String query = "SELECT TimestampField, StringField, BooleanField FROM " + TABLE_ID.getTable();
    TableId destinationTable = TableId.of(DATASET, tableName);
    QueryJobConfiguration configuration =
        QueryJobConfiguration.newBuilder(query)
            .setDefaultDataset(DatasetId.of(DATASET))
            .setDestinationTable(destinationTable)
            .setConnectionProperties(CONNECTION_PROPERTIES)
            .build();
    Job remoteJob = bigquery.create(JobInfo.of(configuration));
    remoteJob = remoteJob.waitFor();
    assertNull(remoteJob.getStatus().getError());
    QueryJobConfiguration jobConfiguration = remoteJob.getConfiguration();
    assertEquals(CONNECTION_PROPERTIES, jobConfiguration.getConnectionProperties());
    assertTrue(bigquery.delete(destinationTable));
  }

  @Test
  public void testQueryJobWithLabels() throws InterruptedException, TimeoutException {
    String tableName = "test_query_job_table";
    String query = "SELECT TimestampField, StringField, BooleanField FROM " + TABLE_ID.getTable();
    Map<String, String> labels = ImmutableMap.of("test-job-name", "test-query-job");
    TableId destinationTable = TableId.of(DATASET, tableName);
    try {
      QueryJobConfiguration configuration =
          QueryJobConfiguration.newBuilder(query)
              .setDefaultDataset(DatasetId.of(DATASET))
              .setDestinationTable(destinationTable)
              .setLabels(labels)
              .build();
      Job remoteJob = bigquery.create(JobInfo.of(configuration));
      remoteJob = remoteJob.waitFor();
      assertNull(remoteJob.getStatus().getError());
      QueryJobConfiguration queryJobConfiguration = remoteJob.getConfiguration();
      assertEquals(labels, queryJobConfiguration.getLabels());
    } finally {
      bigquery.delete(destinationTable);
    }
  }

  @Test
  public void testQueryJobWithRangePartitioning() throws InterruptedException {
    String tableName = "test_query_job_table_rangepartitioning";
    String query =
        "SELECT IntegerField, TimestampField, StringField, BooleanField FROM "
            + TABLE_ID.getTable();
    TableId destinationTable = TableId.of(DATASET, tableName);
    try {
      QueryJobConfiguration configuration =
          QueryJobConfiguration.newBuilder(query)
              .setDefaultDataset(DatasetId.of(DATASET))
              .setDestinationTable(destinationTable)
              .setRangePartitioning(RANGE_PARTITIONING)
              .build();
      Job remoteJob = bigquery.create(JobInfo.of(configuration));
      remoteJob = remoteJob.waitFor();
      assertNull(remoteJob.getStatus().getError());
      QueryJobConfiguration queryJobConfiguration = remoteJob.getConfiguration();
      assertEquals(RANGE, queryJobConfiguration.getRangePartitioning().getRange());
      assertEquals(RANGE_PARTITIONING, queryJobConfiguration.getRangePartitioning());
    } finally {
      bigquery.delete(destinationTable);
    }
  }

  @Test
  public void testLoadJobWithRangePartitioning() throws InterruptedException {
    String tableName = "test_load_job_table_rangepartitioning";
    TableId destinationTable = TableId.of(DATASET, tableName);
    try {
      LoadJobConfiguration configuration =
          LoadJobConfiguration.newBuilder(
                  TABLE_ID, "gs://" + BUCKET + "/" + JSON_LOAD_FILE, FormatOptions.json())
              .setCreateDisposition(JobInfo.CreateDisposition.CREATE_IF_NEEDED)
              .setSchema(TABLE_SCHEMA)
              .setRangePartitioning(RANGE_PARTITIONING)
              .setDestinationTable(destinationTable)
              .build();
      Job job = bigquery.create(JobInfo.of(configuration));
      job = job.waitFor();
      assertNull(job.getStatus().getError());
      LoadJobConfiguration loadJobConfiguration = job.getConfiguration();
      assertEquals(RANGE, loadJobConfiguration.getRangePartitioning().getRange());
      assertEquals(RANGE_PARTITIONING, loadJobConfiguration.getRangePartitioning());
    } finally {
      bigquery.delete(destinationTable);
    }
  }

  @Test
  public void testLoadJobWithDecimalTargetTypes() throws InterruptedException {
    String tableName = "test_load_job_table_parquet_decimalTargetTypes";
    TableId destinationTable = TableId.of(DATASET, tableName);
    String sourceUri = "gs://" + CLOUD_SAMPLES_DATA + "/bigquery/numeric/numeric_38_12.parquet";
    try {
      LoadJobConfiguration configuration =
          LoadJobConfiguration.newBuilder(destinationTable, sourceUri, FormatOptions.parquet())
              .setCreateDisposition(JobInfo.CreateDisposition.CREATE_IF_NEEDED)
              .setDecimalTargetTypes(ImmutableList.of("NUMERIC", "BIGNUMERIC", "STRING"))
              .build();
      Job job = bigquery.create(JobInfo.of(configuration));
      job = job.waitFor();
      assertNull(job.getStatus().getError());
      LoadJobConfiguration loadJobConfiguration = job.getConfiguration();
      assertEquals(
          ImmutableList.of("NUMERIC", "BIGNUMERIC", "STRING"),
          loadJobConfiguration.getDecimalTargetTypes());
      Table remoteTable = bigquery.getTable(DATASET, tableName);
      assertNotNull(remoteTable);
      assertEquals(
          remoteTable.getDefinition().getSchema().getFields().get(0).getType().toString(),
          "BIGNUMERIC");
    } finally {
      bigquery.delete(destinationTable);
    }
  }

  @Test
  public void testExternalTableWithDecimalTargetTypes() throws InterruptedException {
    String tableName = "test_create_external_table_parquet_decimalTargetTypes";
    TableId destinationTable = TableId.of(DATASET, tableName);
    String sourceUri = "gs://" + CLOUD_SAMPLES_DATA + "/bigquery/numeric/numeric_38_12.parquet";
    ExternalTableDefinition externalTableDefinition =
        ExternalTableDefinition.newBuilder(sourceUri, FormatOptions.parquet())
            .setDecimalTargetTypes(ImmutableList.of("NUMERIC", "BIGNUMERIC", "STRING"))
            .build();
    TableInfo tableInfo = TableInfo.of(destinationTable, externalTableDefinition);
    Table createdTable = bigquery.create(tableInfo);
    assertNotNull(createdTable);
    Table remoteTable = bigquery.getTable(DATASET, tableName);
    assertNotNull(remoteTable);
    assertEquals(
        remoteTable.getDefinition().getSchema().getFields().get(0).getType().toString(),
        "BIGNUMERIC");
    assertTrue(remoteTable.delete());
  }

  @Test
  public void testQueryJobWithDryRun() throws InterruptedException, TimeoutException {
    String tableName = "test_query_job_table";
    String query = "SELECT TimestampField, StringField, BooleanField FROM " + TABLE_ID.getTable();
    TableId destinationTable = TableId.of(DATASET, tableName);
    QueryJobConfiguration configuration =
        QueryJobConfiguration.newBuilder(query)
            .setDefaultDataset(DatasetId.of(DATASET))
            .setDestinationTable(destinationTable)
            .setDryRun(true)
            .build();
    Job remoteJob = bigquery.create(JobInfo.of(configuration));
    assertNull(remoteJob.getJobId().getJob());
    assertEquals(DONE, remoteJob.getStatus().getState());
    assertNotNull(remoteJob.getConfiguration());
  }

  @Test
  public void testExtractJob() throws InterruptedException, TimeoutException {
    String tableName = "test_export_job_table";
    TableId destinationTable = TableId.of(DATASET, tableName);
    Map<String, String> labels = ImmutableMap.of("test-job-name", "test-load-extract-job");
    LoadJobConfiguration configuration =
        LoadJobConfiguration.newBuilder(destinationTable, "gs://" + BUCKET + "/" + LOAD_FILE)
            .setSchema(SIMPLE_SCHEMA)
            .setLabels(labels)
            .build();
    Job remoteLoadJob = bigquery.create(JobInfo.of(configuration));
    remoteLoadJob = remoteLoadJob.waitFor();
    assertNull(remoteLoadJob.getStatus().getError());
    LoadJobConfiguration loadJobConfiguration = remoteLoadJob.getConfiguration();
    assertEquals(labels, loadJobConfiguration.getLabels());

    ExtractJobConfiguration extractConfiguration =
        ExtractJobConfiguration.newBuilder(destinationTable, "gs://" + BUCKET + "/" + EXTRACT_FILE)
            .setPrintHeader(false)
            .build();
    Job remoteExtractJob = bigquery.create(JobInfo.of(extractConfiguration));
    remoteExtractJob = remoteExtractJob.waitFor();
    assertNull(remoteExtractJob.getStatus().getError());

    String extractedCsv =
        new String(storage.readAllBytes(BUCKET, EXTRACT_FILE), StandardCharsets.UTF_8);
    assertEquals(
        Sets.newHashSet(CSV_CONTENT.split("\n")), Sets.newHashSet(extractedCsv.split("\n")));
    assertTrue(bigquery.delete(destinationTable));
  }

  @Test
  public void testExtractJobWithModel() throws InterruptedException {
    String modelName = RemoteBigQueryHelper.generateModelName();
    String sql =
        "CREATE MODEL `"
            + MODEL_DATASET
            + "."
            + modelName
            + "`"
            + "OPTIONS ( "
            + "model_type='linear_reg', "
            + "max_iteration=1, "
            + "learn_rate=0.4, "
            + "learn_rate_strategy='constant' "
            + ") AS ( "
            + "	SELECT 'a' AS f1, 2.0 AS label "
            + "UNION ALL "
            + "SELECT 'b' AS f1, 3.8 AS label "
            + ")";

    QueryJobConfiguration config = QueryJobConfiguration.newBuilder(sql).build();
    Job job = bigquery.create(JobInfo.of(JobId.of(), config));
    job.waitFor();
    assertNull(job.getStatus().getError());
    ModelId destinationModel = ModelId.of(MODEL_DATASET, modelName);
    assertNotNull(destinationModel);
    ExtractJobConfiguration extractConfiguration =
        ExtractJobConfiguration.newBuilder(
                destinationModel, "gs://" + BUCKET + "/" + EXTRACT_MODEL_FILE)
            .setPrintHeader(false)
            .build();
    Job remoteExtractJob = bigquery.create(JobInfo.of(extractConfiguration));
    remoteExtractJob = remoteExtractJob.waitFor();
    assertNull(remoteExtractJob.getStatus().getError());
    assertTrue(bigquery.delete(destinationModel));
  }

  @Test
  public void testExtractJobWithLabels() throws InterruptedException, TimeoutException {
    String tableName = "test_export_job_table_label";
    Map<String, String> labels = ImmutableMap.of("test_job_name", "test_export_job");
    TableId destinationTable = TableId.of(DATASET, tableName);
    LoadJobConfiguration configuration =
        LoadJobConfiguration.newBuilder(destinationTable, "gs://" + BUCKET + "/" + LOAD_FILE)
            .setSchema(SIMPLE_SCHEMA)
            .build();
    Job remoteLoadJob = bigquery.create(JobInfo.of(configuration));
    remoteLoadJob = remoteLoadJob.waitFor();
    assertNull(remoteLoadJob.getStatus().getError());

    ExtractJobConfiguration extractConfiguration =
        ExtractJobConfiguration.newBuilder(destinationTable, "gs://" + BUCKET + "/" + EXTRACT_FILE)
            .setLabels(labels)
            .setPrintHeader(false)
            .build();
    Job remoteExtractJob = bigquery.create(JobInfo.of(extractConfiguration));
    remoteExtractJob = remoteExtractJob.waitFor();
    assertNull(remoteExtractJob.getStatus().getError());
    ExtractJobConfiguration extractJobConfiguration = remoteExtractJob.getConfiguration();
    assertEquals(labels, extractJobConfiguration.getLabels());
    assertTrue(bigquery.delete(destinationTable));
  }

  @Test
  public void testCancelJob() throws InterruptedException, TimeoutException {
    String destinationTableName = "test_cancel_query_job_table";
    String query = "SELECT TimestampField, StringField, BooleanField FROM " + TABLE_ID.getTable();
    TableId destinationTable = TableId.of(DATASET, destinationTableName);
    QueryJobConfiguration configuration =
        QueryJobConfiguration.newBuilder(query)
            .setDefaultDataset(DatasetId.of(DATASET))
            .setDestinationTable(destinationTable)
            .build();
    Job remoteJob = bigquery.create(JobInfo.of(configuration));
    assertTrue(remoteJob.cancel());
  }

  @Test
  public void testCancelNonExistingJob() {
    assertFalse(bigquery.cancel("test_cancel_non_existing_job"));
  }

  @Test
  public void testInsertFromFile() throws InterruptedException, IOException, TimeoutException {
    String destinationTableName = "test_insert_from_file_table";
    TableId tableId = TableId.of(DATASET, destinationTableName);
    WriteChannelConfiguration configuration =
        WriteChannelConfiguration.newBuilder(tableId)
            .setFormatOptions(FormatOptions.json())
            .setCreateDisposition(JobInfo.CreateDisposition.CREATE_IF_NEEDED)
            .setSchema(TABLE_SCHEMA)
            .build();
    TableDataWriteChannel channel = bigquery.writer(configuration);
    try {
      // A zero byte write should not throw an exception.
      assertEquals(0, channel.write(ByteBuffer.wrap("".getBytes(StandardCharsets.UTF_8))));
    } finally {
      // Force the channel to flush by calling `close`.
      channel.close();
    }
    channel = bigquery.writer(configuration);
    try {
      channel.write(ByteBuffer.wrap(JSON_CONTENT.getBytes(StandardCharsets.UTF_8)));
    } finally {
      channel.close();
    }
    Job job = channel.getJob().waitFor();
    LoadStatistics statistics = job.getStatistics();
    assertEquals(1L, statistics.getInputFiles().longValue());
    assertEquals(2L, statistics.getOutputRows().longValue());
    LoadJobConfiguration jobConfiguration = job.getConfiguration();
    assertEquals(TABLE_SCHEMA, jobConfiguration.getSchema());
    assertNull(jobConfiguration.getSourceUris());
    assertNull(job.getStatus().getError());
    Page<FieldValueList> rows = bigquery.listTableData(tableId);
    int rowCount = 0;
    for (FieldValueList row : rows.getValues()) {
      FieldValue timestampCell = row.get(0);
      FieldValue stringCell = row.get(1);
      FieldValue integerArrayCell = row.get(2);
      FieldValue booleanCell = row.get(3);
      FieldValue bytesCell = row.get(4);
      FieldValue recordCell = row.get(5);
      FieldValue integerCell = row.get(6);
      FieldValue floatCell = row.get(7);
      FieldValue geographyCell = row.get(8);
      FieldValue numericCell = row.get(9);
      assertEquals(FieldValue.Attribute.PRIMITIVE, timestampCell.getAttribute());
      assertEquals(FieldValue.Attribute.PRIMITIVE, stringCell.getAttribute());
      assertEquals(FieldValue.Attribute.REPEATED, integerArrayCell.getAttribute());
      assertEquals(FieldValue.Attribute.PRIMITIVE, booleanCell.getAttribute());
      assertEquals(FieldValue.Attribute.PRIMITIVE, bytesCell.getAttribute());
      assertEquals(FieldValue.Attribute.RECORD, recordCell.getAttribute());
      assertEquals(FieldValue.Attribute.PRIMITIVE, integerCell.getAttribute());
      assertEquals(FieldValue.Attribute.PRIMITIVE, floatCell.getAttribute());
      assertEquals(FieldValue.Attribute.PRIMITIVE, geographyCell.getAttribute());
      assertEquals(FieldValue.Attribute.PRIMITIVE, numericCell.getAttribute());
      assertEquals(1408452095220000L, timestampCell.getTimestampValue());
      assertEquals("stringValue", stringCell.getStringValue());
      assertEquals(0, integerArrayCell.getRepeatedValue().get(0).getLongValue());
      assertEquals(1, integerArrayCell.getRepeatedValue().get(1).getLongValue());
      assertEquals(false, booleanCell.getBooleanValue());
      assertArrayEquals(BYTES, bytesCell.getBytesValue());
      assertEquals(-14182916000000L, recordCell.getRecordValue().get(0).getTimestampValue());
      assertTrue(recordCell.getRecordValue().get(1).isNull());
      assertEquals(1, recordCell.getRecordValue().get(2).getRepeatedValue().get(0).getLongValue());
      assertEquals(0, recordCell.getRecordValue().get(2).getRepeatedValue().get(1).getLongValue());
      assertEquals(true, recordCell.getRecordValue().get(3).getBooleanValue());
      assertEquals(3, integerCell.getLongValue());
      assertEquals(1.2, floatCell.getDoubleValue(), 0.0001);
      assertEquals("POINT(-122.35022 47.649154)", geographyCell.getStringValue());
      assertEquals(new BigDecimal("123456.789012345"), numericCell.getNumericValue());
      rowCount++;
    }
    assertEquals(2, rowCount);
    assertTrue(bigquery.delete(tableId));
  }

  @Test
  public void testInsertFromFileWithLabels()
      throws InterruptedException, IOException, TimeoutException {
    String destinationTableName = "test_insert_from_file_table_with_labels";
    TableId tableId = TableId.of(DATASET, destinationTableName);
    WriteChannelConfiguration configuration =
        WriteChannelConfiguration.newBuilder(tableId)
            .setFormatOptions(FormatOptions.json())
            .setCreateDisposition(JobInfo.CreateDisposition.CREATE_IF_NEEDED)
            .setSchema(TABLE_SCHEMA)
            .setLabels(LABELS)
            .build();
    TableDataWriteChannel channel = bigquery.writer(configuration);
    try {
      // A zero byte write should not throw an exception.
      assertEquals(0, channel.write(ByteBuffer.wrap("".getBytes(StandardCharsets.UTF_8))));
    } finally {
      // Force the channel to flush by calling `close`.
      channel.close();
    }
    channel = bigquery.writer(configuration);
    try {
      channel.write(ByteBuffer.wrap(JSON_CONTENT.getBytes(StandardCharsets.UTF_8)));
    } finally {
      channel.close();
    }
    Job job = channel.getJob().waitFor();
    LoadJobConfiguration jobConfiguration = job.getConfiguration();
    assertEquals(TABLE_SCHEMA, jobConfiguration.getSchema());
    assertEquals(LABELS, jobConfiguration.getLabels());
    assertNull(job.getStatus().getError());
    assertTrue(bigquery.delete(tableId));
  }

  @Test
  public void testLocation() throws Exception {
    String location = "EU";
    String wrongLocation = "US";

    assertThat(location).isNotEqualTo(wrongLocation);

    Dataset dataset =
        bigquery.create(
            DatasetInfo.newBuilder("locationset_" + UUID.randomUUID().toString().replace("-", "_"))
                .setLocation(location)
                .build());
    try {
      TableId tableId = TableId.of(dataset.getDatasetId().getDataset(), "sometable");
      Schema schema = Schema.of(Field.of("name", LegacySQLTypeName.STRING));
      TableDefinition tableDef = StandardTableDefinition.of(schema);
      Table table = bigquery.create(TableInfo.newBuilder(tableId, tableDef).build());

      String query =
          String.format(
              "SELECT * FROM `%s.%s.%s`",
              table.getTableId().getProject(),
              table.getTableId().getDataset(),
              table.getTableId().getTable());

      // Test create/get
      {
        Job job =
            bigquery.create(
                JobInfo.of(
                    JobId.newBuilder().setLocation(location).build(),
                    QueryJobConfiguration.of(query)));
        job = job.waitFor();
        assertThat(job.getStatus().getError()).isNull();

        assertThat(job.getJobId().getLocation()).isEqualTo(location);

        JobId jobId = job.getJobId();
        JobId wrongId = jobId.toBuilder().setLocation(wrongLocation).build();

        // Getting with location should work.
        assertThat(bigquery.getJob(jobId)).isNotNull();
        // Getting with wrong location shouldn't work.
        assertThat(bigquery.getJob(wrongId)).isNull();

        // Cancelling with location should work. (Cancelling already finished job is fine.)
        assertThat(bigquery.cancel(jobId)).isTrue();
        // Cancelling with wrong location shouldn't work.
        assertThat(bigquery.cancel(wrongId)).isFalse();
      }

      // Test query
      {
        assertThat(
                bigquery
                    .query(
                        QueryJobConfiguration.of(query),
                        JobId.newBuilder().setLocation(location).build())
                    .iterateAll())
            .isEmpty();

        try {
          bigquery
              .query(
                  QueryJobConfiguration.of(query),
                  JobId.newBuilder().setLocation(wrongLocation).build())
              .iterateAll();
          fail("querying a table with wrong location shouldn't work");
        } catch (BigQueryException e) {
          // Nothing to do
        }
      }

      // Test write
      {
        WriteChannelConfiguration writeChannelConfiguration =
            WriteChannelConfiguration.newBuilder(tableId)
                .setFormatOptions(FormatOptions.csv())
                .build();
        try (TableDataWriteChannel writer =
            bigquery.writer(
                JobId.newBuilder().setLocation(location).build(), writeChannelConfiguration)) {
          writer.write(ByteBuffer.wrap("foo".getBytes()));
        }

        try {
          bigquery.writer(
              JobId.newBuilder().setLocation(wrongLocation).build(), writeChannelConfiguration);
          fail("writing to a table with wrong location shouldn't work");
        } catch (BigQueryException e) {
          // Nothing to do
        }
      }
    } finally {
      bigquery.delete(dataset.getDatasetId(), DatasetDeleteOption.deleteContents());
    }
  }
}<|MERGE_RESOLUTION|>--- conflicted
+++ resolved
@@ -137,16 +137,11 @@
 import java.math.BigDecimal;
 import java.nio.ByteBuffer;
 import java.nio.charset.StandardCharsets;
-<<<<<<< HEAD
-import java.nio.file.FileSystems;
 import java.sql.ResultSet;
 import java.sql.SQLException;
 import java.sql.Time;
 import java.time.Instant;
 import java.time.LocalTime;
-=======
-import java.time.Instant;
->>>>>>> c8c5643d
 import java.time.Period;
 import java.util.ArrayList;
 import java.util.Collection;
@@ -700,17 +695,12 @@
     InputStream stream =
         ITBigQueryTest.class.getClassLoader().getResourceAsStream("QueryTestData.csv");
     storage.createFrom(
-<<<<<<< HEAD
-        BlobInfo.newBuilder(BUCKET, LOAD_FILE_LARGE).setContentType("text/plain").build(),
-        FileSystems.getDefault().getPath("src/test/resources", "QueryTestData.csv"));
+        BlobInfo.newBuilder(BUCKET, LOAD_FILE_LARGE).setContentType("text/plain").build(), stream);
     storage.create(
         BlobInfo.newBuilder(BUCKET, JSON_LOAD_FILE_BQ_RESULTSET)
             .setContentType("application/json")
             .build(),
         JSON_CONTENT_BQ_RESULTSET.getBytes(StandardCharsets.UTF_8));
-=======
-        BlobInfo.newBuilder(BUCKET, LOAD_FILE_LARGE).setContentType("text/plain").build(), stream);
->>>>>>> c8c5643d
     DatasetInfo info =
         DatasetInfo.newBuilder(DATASET).setDescription(DESCRIPTION).setLabels(LABELS).build();
     bigquery.create(info);
