<?xml version='1.0' encoding='UTF-8'?>
<project xmlns="http://maven.apache.org/POM/4.0.0" xmlns:xsi="http://www.w3.org/2001/XMLSchema-instance" xsi:schemaLocation="http://maven.apache.org/POM/4.0.0 http://maven.apache.org/xsd/maven-4.0.0.xsd">
  <modelVersion>4.0.0</modelVersion>
  <groupId>com.google.cloud</groupId>
  <artifactId>google-cloud-bigquery-parent</artifactId>
  <packaging>pom</packaging>
<<<<<<< HEAD
  <version>2.3.2-SNAPSHOT</version><!-- {x-version-update:google-cloud-bigquery:current} -->
=======
  <version>2.3.4-SNAPSHOT</version><!-- {x-version-update:google-cloud-bigquery:current} -->
>>>>>>> 4025a5ff
  <name>BigQuery Parent</name>
  <url>https://github.com/googleapis/java-bigquery</url>
  <description>
    Java idiomatic client for Google Cloud Platform services.
  </description>

  <parent>
    <groupId>com.google.cloud</groupId>
    <artifactId>google-cloud-shared-config</artifactId>
    <version>1.2.0</version>
  </parent>

  <developers>
    <developer>
      <id>chingor</id>
      <name>Jeff Ching</name>
      <email>chingor@google.com</email>
      <organization>Google</organization>
      <roles>
        <role>Developer</role>
      </roles>
    </developer>
  </developers>
  <organization>
    <name>Google LLC</name>
  </organization>
  <scm>
    <connection>scm:git:git@github.com:googleapis/java-bigquery.git</connection>
    <developerConnection>scm:git:git@github.com:googleapis/java-bigquery.git</developerConnection>
    <url>https://github.com/googleapis/java-bigquery</url>
    <tag>HEAD</tag>
  </scm>
  <issueManagement>
    <url>https://github.com/googleapis/java-bigquery/issues</url>
    <system>GitHub Issues</system>
  </issueManagement>
  <licenses>
    <license>
      <name>Apache-2.0</name>
      <url>https://www.apache.org/licenses/LICENSE-2.0.txt</url>
    </license>
  </licenses>

  <properties>
    <project.build.sourceEncoding>UTF-8</project.build.sourceEncoding>
    <project.reporting.outputEncoding>UTF-8</project.reporting.outputEncoding>
    <github.global.server>github</github.global.server>
    <site.installationModule>google-cloud-bigquery-parent</site.installationModule>
    <google-api-services-bigquery.version>v2-rev20211017-1.32.1
    </google-api-services-bigquery.version>
    <google.cloud.shared-dependencies.version>2.4.0</google.cloud.shared-dependencies.version>
  </properties>

  <dependencyManagement>
    <dependencies>
      <dependency>
        <groupId>com.google.cloud</groupId>
        <artifactId>google-cloud-shared-dependencies</artifactId>
        <version>${google.cloud.shared-dependencies.version}</version>
        <type>pom</type>
        <scope>import</scope>
      </dependency>

      <dependency>
        <groupId>org.checkerframework</groupId>
        <artifactId>checker-compat-qual</artifactId>
        <version>2.5.5</version>
      </dependency>

      <dependency>
        <groupId>com.google.cloud</groupId>
        <artifactId>google-cloud-bigquery</artifactId>
<<<<<<< HEAD
        <version>2.3.2-SNAPSHOT</version><!-- {x-version-update:google-cloud-bigquery:current} -->
=======
        <version>2.3.4-SNAPSHOT</version><!-- {x-version-update:google-cloud-bigquery:current} -->
>>>>>>> 4025a5ff
      </dependency>

      <dependency>
        <groupId>com.google.apis</groupId>
        <artifactId>google-api-services-bigquery</artifactId>
        <version>${google-api-services-bigquery.version}</version>
      </dependency>

      <!-- Test dependencies -->
      <dependency>
        <groupId>junit</groupId>
        <artifactId>junit</artifactId>
        <version>4.13.2</version>
        <scope>test</scope>
      </dependency>
      <dependency>
        <groupId>com.google.truth</groupId>
        <artifactId>truth</artifactId>
        <version>1.1.3</version>
        <scope>test</scope>
        <exclusions>
          <exclusion>
            <groupId>org.checkerframework</groupId>
            <artifactId>checker-qual</artifactId>
          </exclusion>
        </exclusions>
      </dependency>
      <dependency>
        <groupId>org.mockito</groupId>
        <artifactId>mockito-core</artifactId>
        <version>4.0.0</version>
        <scope>test</scope>
      </dependency>
      <dependency>
        <groupId>com.google.cloud</groupId>
        <artifactId>google-cloud-storage</artifactId>
        <version>2.1.9</version>
        <scope>test</scope>
      </dependency>
      <dependency>
        <groupId>com.google.cloud</groupId>
        <artifactId>google-cloud-datacatalog</artifactId>
        <version>1.5.9</version>
        <scope>test</scope>
      </dependency>
      <dependency>
        <groupId>com.google.api.grpc</groupId>
        <artifactId>proto-google-cloud-datacatalog-v1</artifactId>
        <version>1.5.9</version>
        <scope>test</scope>
      </dependency>
      <dependency>
        <groupId>org.assertj</groupId>
        <artifactId>assertj-core</artifactId>
        <!-- use 2.9.1 for Java 7 projects -->
        <version>2.9.1</version>
        <scope>test</scope>
      </dependency>
    </dependencies>
  </dependencyManagement>

  <modules>
    <module>google-cloud-bigquery</module>
  </modules>

  <reporting>
    <plugins>
      <plugin>
        <groupId>org.apache.maven.plugins</groupId>
        <artifactId>maven-project-info-reports-plugin</artifactId>
        <version>3.1.2</version>
        <reportSets>
          <reportSet>
            <reports>
              <report>index</report>
              <report>dependency-info</report>
              <report>team</report>
              <report>ci-management</report>
              <report>issue-management</report>
              <report>licenses</report>
              <report>scm</report>
              <report>dependency-management</report>
              <report>distribution-management</report>
              <report>summary</report>
              <report>modules</report>
            </reports>
          </reportSet>
        </reportSets>
        <configuration>
          <dependencyDetailsEnabled>true</dependencyDetailsEnabled>
          <artifactId>${site.installationModule}</artifactId>
          <packaging>jar</packaging>
        </configuration>
      </plugin>
      <plugin>
        <groupId>org.apache.maven.plugins</groupId>
        <artifactId>maven-javadoc-plugin</artifactId>
        <version>3.3.1</version>
        <reportSets>
          <reportSet>
            <id>html</id>
            <reports>
              <report>aggregate</report>
              <report>javadoc</report>
            </reports>
          </reportSet>
        </reportSets>
        <configuration>
          <doclint>none</doclint>
          <show>protected</show>
          <nohelp>true</nohelp>
          <outputDirectory>${project.build.directory}/javadoc</outputDirectory>
          <groups>
            <group>
              <title>Test helpers packages</title>
              <packages>com.google.cloud.testing</packages>
            </group>
            <group>
              <title>SPI packages</title>
              <packages>com.google.cloud.spi*</packages>
            </group>
          </groups>

          <links>
            <link>https://grpc.io/grpc-java/javadoc/</link>
            <link>https://developers.google.com/protocol-buffers/docs/reference/java/</link>
            <link>https://googleapis.dev/java/google-auth-library/latest/</link>
            <link>https://googleapis.dev/java/gax/latest/</link>
            <link>https://googleapis.github.io/api-common-java/</link>
          </links>
        </configuration>
      </plugin>
    </plugins>
  </reporting>

  <profiles>
    <profile>
      <id>include-samples</id>
      <modules>
        <module>samples</module>
      </modules>
    </profile>
    <profile>
      <id>benchmark</id>
      <modules>
        <module>benchmark</module>
      </modules>
    </profile>
  </profiles>
</project><|MERGE_RESOLUTION|>--- conflicted
+++ resolved
@@ -4,11 +4,7 @@
   <groupId>com.google.cloud</groupId>
   <artifactId>google-cloud-bigquery-parent</artifactId>
   <packaging>pom</packaging>
-<<<<<<< HEAD
-  <version>2.3.2-SNAPSHOT</version><!-- {x-version-update:google-cloud-bigquery:current} -->
-=======
   <version>2.3.4-SNAPSHOT</version><!-- {x-version-update:google-cloud-bigquery:current} -->
->>>>>>> 4025a5ff
   <name>BigQuery Parent</name>
   <url>https://github.com/googleapis/java-bigquery</url>
   <description>
@@ -81,11 +77,7 @@
       <dependency>
         <groupId>com.google.cloud</groupId>
         <artifactId>google-cloud-bigquery</artifactId>
-<<<<<<< HEAD
-        <version>2.3.2-SNAPSHOT</version><!-- {x-version-update:google-cloud-bigquery:current} -->
-=======
         <version>2.3.4-SNAPSHOT</version><!-- {x-version-update:google-cloud-bigquery:current} -->
->>>>>>> 4025a5ff
       </dependency>
 
       <dependency>
